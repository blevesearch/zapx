--- conflicted
+++ resolved
@@ -95,19 +95,6 @@
 
 Sections Index is a set of NF uint64 addresses (0 through F# - 1) each of which are offsets to the records in the Sections Info. Inside the sections info, we have further offsets to specific type of index section for that particular field in the segment file. For example, field 0 may correspond to Vector Indexing and its records would have offsets to the Vector Index Section whereas a field 1 may correspond to Text Indexing and its records would rather point to somewhere within the Inverted Text Index Section.
 
-<<<<<<< HEAD
-       (...)                                                                        [F]                           [F + F#]
-       + Sections Info                                                              + Sections Index                      +
-       |============================================================================|=====================================|
-       |                                                                            |                                     |
-       | +---------+---------+-----+---------+---------+~~~~~~~~+-+...+-+~~~~~~~~+ | +-------+--------+...+------+-----+ |
-    +----> S1 Addr | S1 Type | ... | Sn Addr | Sn Type | NS | O |  Name | Length | | |     0 |      1 |   | F#-1 | NF  | |
-    |  | +---------+---------+-----+---------+---------+~~~~~~~~+-+...+-+~~~~~~~~+ | +-------+----+---+...+------+-----+ |
-    |  |                                                                            |              |                      |
-    |  +============================================================================+==============|======================+
-    |                                                                                              |
-    +----------------------------------------------------,------------------------------------------+
-=======
        (...)                                                                     [F]                          [F + F#]
        + Sections Info                                                             + Sections Index                  +
        |===========================================================================|=================================|
@@ -119,7 +106,6 @@
     |  +===========================================================================+=============|===================+
     |                                                                                            |
     +--------------------------------------------------------------------------------------------+
->>>>>>> 8d60fa91
 
      NF. Number of fields
      NS. Number of index sections
