//  Copyright (c) 2017 Couchbase, Inc.
//
// Licensed under the Apache License, Version 2.0 (the "License");
// you may not use this file except in compliance with the License.
// You may obtain a copy of the License at
//
// 		http://www.apache.org/licenses/LICENSE-2.0
//
// Unless required by applicable law or agreed to in writing, software
// distributed under the License is distributed on an "AS IS" BASIS,
// WITHOUT WARRANTIES OR CONDITIONS OF ANY KIND, either express or implied.
// See the License for the specific language governing permissions and
// limitations under the License.

package zap

import (
	"bufio"
	"bytes"
	"encoding/binary"
	"fmt"
	"math"
	"os"
	"sort"

	"github.com/RoaringBitmap/roaring/v2"
	index "github.com/blevesearch/bleve_index_api"
	seg "github.com/blevesearch/scorch_segment_api/v2"
	"github.com/golang/snappy"
)

var DefaultFileMergerBufferSize = 1024 * 1024

const docDropped = math.MaxUint64 // sentinel docNum to represent a deleted doc

// Merge takes a slice of segments and bit masks describing which
// documents may be dropped, and creates a new segment containing the
// remaining data.  This new segment is built at the specified path.
func (*ZapPlugin) Merge(segments []seg.Segment, drops []*roaring.Bitmap, path string,
	closeCh chan struct{}, s seg.StatsReporter) (
	[][]uint64, uint64, error) {
	segmentBases := make([]*SegmentBase, len(segments))
	for segmenti, segment := range segments {
		switch segmentx := segment.(type) {
		case *Segment:
			segmentBases[segmenti] = &segmentx.SegmentBase
		case *SegmentBase:
			segmentBases[segmenti] = segmentx
		default:
			panic(fmt.Sprintf("oops, unexpected segment type: %T", segment))
		}
	}
	return mergeSegmentBases(segmentBases, drops, path, DefaultChunkMode, closeCh, s)
}

func mergeSegmentBases(segmentBases []*SegmentBase, drops []*roaring.Bitmap, path string,
	chunkMode uint32, closeCh chan struct{}, s seg.StatsReporter) (
	[][]uint64, uint64, error) {
	flag := os.O_RDWR | os.O_CREATE

	f, err := os.OpenFile(path, flag, 0600)
	if err != nil {
		return nil, 0, err
	}

	cleanup := func() {
		_ = f.Close()
		_ = os.Remove(path)
	}

	// buffer the output
	br := bufio.NewWriterSize(f, DefaultFileMergerBufferSize)

	// wrap it for counting (tracking offsets)
	cr := NewCountHashWriterWithStatsReporter(br, s)

	newDocNums, numDocs, storedIndexOffset, _, _, sectionsIndexOffset, err :=
		mergeToWriter(segmentBases, drops, chunkMode, cr, closeCh)
	if err != nil {
		cleanup()
		return nil, 0, err
	}

	err = persistFooter(numDocs, storedIndexOffset, sectionsIndexOffset, chunkMode, cr.Sum32(), cr)
	if err != nil {
		cleanup()
		return nil, 0, err
	}

	err = br.Flush()
	if err != nil {
		cleanup()
		return nil, 0, err
	}

	err = f.Sync()
	if err != nil {
		cleanup()
		return nil, 0, err
	}

	err = f.Close()
	if err != nil {
		cleanup()
		return nil, 0, err
	}

	return newDocNums, uint64(cr.Count()), nil
}

// Remove fields that have been completely deleted from fieldsInv
func filterFields(fieldsInv []string, fieldInfo map[string]*index.UpdateFieldInfo) []string {
	idx := 0
	for _, field := range fieldsInv {
		if val, ok := fieldInfo[field]; ok && val.Deleted {
			continue
		}
		fieldsInv[idx] = field
		idx++
	}
	return fieldsInv[:idx]
}

<<<<<<< HEAD
// Remove field options for fields using updateFieldInfo to override the
// options selected during mergeFields, if needed. This is mainly
// for the case where there is a field option update which has not been
// propogated yet, because a new segment has not been created yet.
=======
// Update field options using updateFieldInfo to override the options
// selected during mergeFields, if needed. This includes removing field
// options for deleted fields and updating options for fields with changes
// that have not yet been propagated because a new segment has not been created.
>>>>>>> 8d60fa91
func finalizeFieldOptions(fieldOptions map[string]index.FieldIndexingOptions,
	updatedFields map[string]*index.UpdateFieldInfo) map[string]index.FieldIndexingOptions {
	for field, opts := range fieldOptions {
		if info, ok := updatedFields[field]; ok {
			// if field is deleted, remove its options
			if info.Deleted {
				delete(fieldOptions, field)
				continue
			}
			// otherwise, update options based on info
			if info.Index {
				// ensure indexing is disabled
				opts &^= index.IndexField
			}
			if info.Store {
				// ensure storing is disabled
				opts &^= index.StoreField
			}
			if info.DocValues {
				// ensure doc values is disabled
				opts &^= index.DocValues
			}
			fieldOptions[field] = opts
		}
	}
	return fieldOptions
}

func mergeToWriter(segments []*SegmentBase, drops []*roaring.Bitmap,
	chunkMode uint32, cr *CountHashWriter, closeCh chan struct{}) (
	newDocNums [][]uint64, numDocs, storedIndexOffset uint64,
	fieldsInv []string, fieldsMap map[string]uint16, sectionsIndexOffset uint64,
	err error) {

	var fieldsSame bool
	var fieldsOptions map[string]index.FieldIndexingOptions
	fieldsSame, fieldsInv, fieldsOptions = mergeFields(segments)
	updatedFields := mergeUpdatedFields(segments)
	fieldsInv = filterFields(fieldsInv, updatedFields)
	fieldsMap = mapFields(fieldsInv)
	fieldsOptions = finalizeFieldOptions(fieldsOptions, updatedFields)
	// fieldsSame cannot be true if fields were deleted
	if len(updatedFields) > 0 {
		fieldsSame = false
	}

	numDocs = computeNewDocCount(segments, drops)

	if isClosed(closeCh) {
		return nil, 0, 0, nil, nil, 0, seg.ErrClosed
	}

	// the merge opaque is especially important when it comes to tracking the file
	// offset a field of a particular section is at. This will be used to write the
	// offsets in the fields section index of the file (the final merged file).
	mergeOpaque := map[int]resetable{}
	args := map[string]interface{}{
		"chunkMode":     chunkMode,
		"fieldsSame":    fieldsSame,
		"fieldsMap":     fieldsMap,
		"numDocs":       numDocs,
		"fieldsOptions": fieldsOptions,
	}

	if numDocs > 0 {
		storedIndexOffset, newDocNums, err = mergeStoredAndRemap(segments, drops,
			fieldsMap, fieldsInv, fieldsOptions, fieldsSame, numDocs, cr, closeCh)
		if err != nil {
			return nil, 0, 0, nil, nil, 0, err
		}

		// at this point, ask each section implementation to merge itself
		for i, x := range segmentSections {
			mergeOpaque[int(i)] = x.InitOpaque(args)

			err = x.Merge(mergeOpaque, segments, drops, fieldsInv, newDocNums, cr, closeCh)
			if err != nil {
				return nil, 0, 0, nil, nil, 0, err
			}
		}
	}

	// we can persist the fields section index now, this will point
	// to the various indexes (each in different section) available for a field.
	sectionsIndexOffset, err = persistFieldsSection(fieldsInv, fieldsOptions, cr, mergeOpaque)
	if err != nil {
		return nil, 0, 0, nil, nil, 0, err
	}

	return newDocNums, numDocs, storedIndexOffset, fieldsInv, fieldsMap, sectionsIndexOffset, nil
}

// mapFields takes the fieldsInv list and returns a map of fieldName
// to fieldID+1
func mapFields(fields []string) map[string]uint16 {
	rv := make(map[string]uint16, len(fields))
	for i, fieldName := range fields {
		rv[fieldName] = uint16(i) + 1
	}
	return rv
}

// computeNewDocCount determines how many documents will be in the newly
// merged segment when obsoleted docs are dropped
func computeNewDocCount(segments []*SegmentBase, drops []*roaring.Bitmap) uint64 {
	var newDocCount uint64
	for segI, segment := range segments {
		newDocCount += segment.numDocs
		if drops[segI] != nil {
			newDocCount -= drops[segI].GetCardinality()
		}
	}
	return newDocCount
}

func mergeTermFreqNormLocsByCopying(term []byte, postItr *PostingsIterator,
	newDocNums []uint64, newRoaring *roaring.Bitmap,
	tfEncoder *chunkedIntCoder, locEncoder *chunkedIntCoder) (
	lastDocNum uint64, lastFreq uint64, lastNorm uint64, err error) {
	nextDocNum, nextFreq, nextNorm, nextFreqNormBytes, nextLocBytes, err :=
		postItr.nextBytes()
	for err == nil && len(nextFreqNormBytes) > 0 {
		hitNewDocNum := newDocNums[nextDocNum]
		if hitNewDocNum == docDropped {
			return 0, 0, 0, fmt.Errorf("see hit with dropped doc num")
		}

		newRoaring.Add(uint32(hitNewDocNum))

		err = tfEncoder.AddBytes(hitNewDocNum, nextFreqNormBytes)
		if err != nil {
			return 0, 0, 0, err
		}

		if len(nextLocBytes) > 0 {
			err = locEncoder.AddBytes(hitNewDocNum, nextLocBytes)
			if err != nil {
				return 0, 0, 0, err
			}
		}

		lastDocNum = hitNewDocNum
		lastFreq = nextFreq
		lastNorm = nextNorm

		nextDocNum, nextFreq, nextNorm, nextFreqNormBytes, nextLocBytes, err =
			postItr.nextBytes()
	}

	return lastDocNum, lastFreq, lastNorm, err
}

func mergeTermFreqNormLocs(fieldsMap map[string]uint16, term []byte, postItr *PostingsIterator,
	newDocNums []uint64, newRoaring *roaring.Bitmap,
	tfEncoder *chunkedIntCoder, locEncoder *chunkedIntCoder, bufLoc []uint64) (
	lastDocNum uint64, lastFreq uint64, lastNorm uint64, bufLocOut []uint64, err error) {
	next, err := postItr.Next()
	for next != nil && err == nil {
		hitNewDocNum := newDocNums[next.Number()]
		if hitNewDocNum == docDropped {
			return 0, 0, 0, nil, fmt.Errorf("see hit with dropped docNum")
		}

		newRoaring.Add(uint32(hitNewDocNum))

		nextFreq := next.Frequency()
		var nextNorm uint64
		if pi, ok := next.(*Posting); ok {
			nextNorm = pi.NormUint64()
		} else {
			return 0, 0, 0, nil, fmt.Errorf("unexpected posting type %T", next)
		}

		locs := next.Locations()

		if nextFreq > 0 {
			err = tfEncoder.Add(hitNewDocNum,
				encodeFreqHasLocs(nextFreq, len(locs) > 0), nextNorm)
		} else {
			err = tfEncoder.Add(hitNewDocNum,
				encodeFreqHasLocs(nextFreq, len(locs) > 0))
		}
		if err != nil {
			return 0, 0, 0, nil, err
		}

		if len(locs) > 0 {
			numBytesLocs := 0
			for _, loc := range locs {
				ap := loc.ArrayPositions()
				numBytesLocs += totalUvarintBytes(uint64(fieldsMap[loc.Field()]-1),
					loc.Pos(), loc.Start(), loc.End(), uint64(len(ap)), ap)
			}

			err = locEncoder.Add(hitNewDocNum, uint64(numBytesLocs))
			if err != nil {
				return 0, 0, 0, nil, err
			}

			for _, loc := range locs {
				ap := loc.ArrayPositions()
				if cap(bufLoc) < 5+len(ap) {
					bufLoc = make([]uint64, 0, 5+len(ap))
				}
				args := bufLoc[0:5]
				args[0] = uint64(fieldsMap[loc.Field()] - 1)
				args[1] = loc.Pos()
				args[2] = loc.Start()
				args[3] = loc.End()
				args[4] = uint64(len(ap))
				args = append(args, ap...)
				err = locEncoder.Add(hitNewDocNum, args...)
				if err != nil {
					return 0, 0, 0, nil, err
				}
			}
		}

		lastDocNum = hitNewDocNum
		lastFreq = nextFreq
		lastNorm = nextNorm

		next, err = postItr.Next()
	}

	return lastDocNum, lastFreq, lastNorm, bufLoc, err
}

func writePostings(postings *roaring.Bitmap, tfEncoder, locEncoder *chunkedIntCoder,
	use1HitEncoding func(uint64) (bool, uint64, uint64),
	w *CountHashWriter, bufMaxVarintLen64 []byte) (
	offset uint64, err error) {
	if postings == nil {
		return 0, nil
	}

	termCardinality := postings.GetCardinality()
	if termCardinality <= 0 {
		return 0, nil
	}

	if use1HitEncoding != nil {
		encodeAs1Hit, docNum1Hit, normBits1Hit := use1HitEncoding(termCardinality)
		if encodeAs1Hit {
			return FSTValEncode1Hit(docNum1Hit, normBits1Hit), nil
		}
	}

	var tfOffset uint64
	tfOffset, _, err = tfEncoder.writeAt(w)
	if err != nil {
		return 0, err
	}

	var locOffset uint64
	locOffset, _, err = locEncoder.writeAt(w)
	if err != nil {
		return 0, err
	}

	postingsOffset := uint64(w.Count())

	n := binary.PutUvarint(bufMaxVarintLen64, tfOffset)
	_, err = w.Write(bufMaxVarintLen64[:n])
	if err != nil {
		return 0, err
	}

	n = binary.PutUvarint(bufMaxVarintLen64, locOffset)
	_, err = w.Write(bufMaxVarintLen64[:n])
	if err != nil {
		return 0, err
	}

	_, err = writeRoaringWithLen(postings, w, bufMaxVarintLen64)
	if err != nil {
		return 0, err
	}

	return postingsOffset, nil
}

type varintEncoder func(uint64) (int, error)

func mergeStoredAndRemap(segments []*SegmentBase, drops []*roaring.Bitmap,
	fieldsMap map[string]uint16, fieldsInv []string,
	fieldsOptions map[string]index.FieldIndexingOptions,
	fieldsSame bool, newSegDocCount uint64,
	w *CountHashWriter, closeCh chan struct{}) (uint64, [][]uint64, error) {
	var rv [][]uint64 // The remapped or newDocNums for each segment.

	var newDocNum uint64

	var curr int
	var data, compressed []byte
	var metaBuf bytes.Buffer
	varBuf := make([]byte, binary.MaxVarintLen64)
	metaEncode := func(val uint64) (int, error) {
		wb := binary.PutUvarint(varBuf, val)
		return metaBuf.Write(varBuf[:wb])
	}

	vals := make([][][]byte, len(fieldsInv))
	typs := make([][]byte, len(fieldsInv))
	poss := make([][][]uint64, len(fieldsInv))

	var posBuf []uint64

	docNumOffsets := make([]uint64, newSegDocCount)

	vdc := visitDocumentCtxPool.Get().(*visitDocumentCtx)
	defer visitDocumentCtxPool.Put(vdc)

	// for each segment
	for segI, segment := range segments {
		// check for the closure in meantime
		if isClosed(closeCh) {
			return 0, nil, seg.ErrClosed
		}

		segNewDocNums := make([]uint64, segment.numDocs)

		dropsI := drops[segI]

		// optimize when the field mapping is the same across all
		// segments and there are no deletions, via byte-copying
		// of stored docs bytes directly to the writer
		// cannot copy directly if fields might have been deleted
		if fieldsSame && (dropsI == nil || dropsI.GetCardinality() == 0) {
			err := segment.copyStoredDocs(newDocNum, docNumOffsets, w)
			if err != nil {
				return 0, nil, err
			}

			for i := uint64(0); i < segment.numDocs; i++ {
				segNewDocNums[i] = newDocNum
				newDocNum++
			}
			rv = append(rv, segNewDocNums)

			continue
		}

		// for each doc num
		for docNum := uint64(0); docNum < segment.numDocs; docNum++ {
			// TODO: roaring's API limits docNums to 32-bits?
			if dropsI != nil && dropsI.Contains(uint32(docNum)) {
				segNewDocNums[docNum] = docDropped
				continue
			}

			segNewDocNums[docNum] = newDocNum

			curr = 0
			metaBuf.Reset()
			data = data[:0]

			posTemp := posBuf

			// collect all the data
			for i := 0; i < len(fieldsInv); i++ {
				vals[i] = vals[i][:0]
				typs[i] = typs[i][:0]
				poss[i] = poss[i][:0]
			}
			err := segment.visitStoredFields(vdc, docNum, func(field string, typ byte, value []byte, pos []uint64) bool {
				fieldID := int(fieldsMap[field]) - 1
				if fieldID < 0 {
					// no entry for field in fieldsMap
					return false
				}
				// early exit if the store is not wanted for this field
				if !fieldsOptions[field].IsStored() {
					return true
				}
				vals[fieldID] = append(vals[fieldID], value)
				typs[fieldID] = append(typs[fieldID], typ)

				// copy array positions to preserve them beyond the scope of this callback
				var curPos []uint64
				if len(pos) > 0 {
					if cap(posTemp) < len(pos) {
						posBuf = make([]uint64, len(pos)*len(fieldsInv))
						posTemp = posBuf
					}
					curPos = posTemp[0:len(pos)]
					copy(curPos, pos)
					posTemp = posTemp[len(pos):]
				}
				poss[fieldID] = append(poss[fieldID], curPos)

				return true
			})
			if err != nil {
				return 0, nil, err
			}

			// _id field special case optimizes ExternalID() lookups
			idFieldVal := vals[uint16(0)][0]
			_, err = metaEncode(uint64(len(idFieldVal)))
			if err != nil {
				return 0, nil, err
			}

			// now walk the non-"_id" fields in order
			for fieldID := 1; fieldID < len(fieldsInv); fieldID++ {
<<<<<<< HEAD
=======
				// early exit if the store is not wanted for this field
				if !fieldsOptions[fieldsInv[fieldID]].IsStored() {
					continue
				}
>>>>>>> 8d60fa91
				// early exit if no stored values for this field
				if len(vals[fieldID]) == 0 {
					continue
				}
				storedFieldValues := vals[fieldID]

				stf := typs[fieldID]
				spf := poss[fieldID]

				var err2 error
				curr, data, err2 = persistStoredFieldValues(fieldID,
					storedFieldValues, stf, spf, curr, metaEncode, data)
				if err2 != nil {
					return 0, nil, err2
				}
			}

			metaBytes := metaBuf.Bytes()

			compressed = snappy.Encode(compressed[:cap(compressed)], data)

			// record where we're about to start writing
			docNumOffsets[newDocNum] = uint64(w.Count())

			// write out the meta len and compressed data len
			_, err = writeUvarints(w,
				uint64(len(metaBytes)),
				uint64(len(idFieldVal)+len(compressed)))
			if err != nil {
				return 0, nil, err
			}
			// now write the meta
			_, err = w.Write(metaBytes)
			if err != nil {
				return 0, nil, err
			}
			// now write the _id field val (counted as part of the 'compressed' data)
			_, err = w.Write(idFieldVal)
			if err != nil {
				return 0, nil, err
			}
			// now write the compressed data
			_, err = w.Write(compressed)
			if err != nil {
				return 0, nil, err
			}

			newDocNum++
		}

		rv = append(rv, segNewDocNums)
	}

	// return value is the start of the stored index
	storedIndexOffset := uint64(w.Count())

	// now write out the stored doc index
	for _, docNumOffset := range docNumOffsets {
		err := binary.Write(w, binary.BigEndian, docNumOffset)
		if err != nil {
			return 0, nil, err
		}
	}

	return storedIndexOffset, rv, nil
}

// copyStoredDocs writes out a segment's stored doc info, optimized by
// using a single Write() call for the entire set of bytes.  The
// newDocNumOffsets is filled with the new offsets for each doc.
func (sb *SegmentBase) copyStoredDocs(newDocNum uint64, newDocNumOffsets []uint64,
	w *CountHashWriter) error {
	if sb.numDocs <= 0 {
		return nil
	}

	indexOffset0, storedOffset0, _, _, _ :=
		sb.getDocStoredOffsets(0) // the segment's first doc

	indexOffsetN, storedOffsetN, readN, metaLenN, dataLenN :=
		sb.getDocStoredOffsets(sb.numDocs - 1) // the segment's last doc

	storedOffset0New := uint64(w.Count())

	storedBytes := sb.mem[storedOffset0 : storedOffsetN+readN+metaLenN+dataLenN]
	_, err := w.Write(storedBytes)
	if err != nil {
		return err
	}

	// remap the storedOffset's for the docs into new offsets relative
	// to storedOffset0New, filling the given docNumOffsetsOut array
	for indexOffset := indexOffset0; indexOffset <= indexOffsetN; indexOffset += 8 {
		storedOffset := binary.BigEndian.Uint64(sb.mem[indexOffset : indexOffset+8])
		storedOffsetNew := storedOffset - storedOffset0 + storedOffset0New
		newDocNumOffsets[newDocNum] = storedOffsetNew
		newDocNum += 1
	}

	return nil
}

// mergeFields builds a unified list of fields used across all the
// input segments, and computes whether the fields are the same across
// segments (which depends on fields to be sorted in the same way
// across segments)
func mergeFields(segments []*SegmentBase) (bool, []string, map[string]index.FieldIndexingOptions) {
	fieldsSame := true

	var segment0Fields []string
	if len(segments) > 0 {
		segment0Fields = segments[0].Fields()
	}

	fieldsExist := map[string]struct{}{}
	fieldOptions := map[string]index.FieldIndexingOptions{}
	for _, segment := range segments {
		fields := segment.Fields()
		for fieldi, field := range fields {
			fieldsExist[field] = struct{}{}

			if prev, ok := fieldOptions[field]; ok {
				// Merge options conservatively: once a field option is disabled (bit cleared)
				// in any segment, it remains disabled. This ensures deterministic behavior
				// when options can only transition from true -> false.
				fieldOptions[field] = prev & segment.fieldsOptions[field]
				// check if any bits were cleared
				if fieldOptions[field] != prev {
					// Some bits were cleared (option changed from true -> false)
					fieldsSame = false
				}
			} else {
				// first occurrence of the field
				fieldOptions[field] = segment.fieldsOptions[field]
			}
			if len(segment0Fields) != len(fields) || segment0Fields[fieldi] != field {
				fieldsSame = false
			}
		}
	}

	rv := make([]string, 0, len(fieldsExist))
	// ensure _id stays first
	rv = append(rv, "_id")
	for k := range fieldsExist {
		if k != "_id" {
			rv = append(rv, k)
		}
	}

	sort.Strings(rv[1:]) // leave _id as first

	return fieldsSame, rv, fieldOptions
}

// Combine updateFieldInfo from all segments
func mergeUpdatedFields(segments []*SegmentBase) map[string]*index.UpdateFieldInfo {
	var fieldInfo map[string]*index.UpdateFieldInfo

	for _, segment := range segments {
		for field, info := range segment.updatedFields {
			if fieldInfo == nil {
				fieldInfo = make(map[string]*index.UpdateFieldInfo)
			}
			// if field not present, add it
			if _, ok := fieldInfo[field]; !ok {
				fieldInfo[field] = &index.UpdateFieldInfo{
					// mark whether field is deleted in any segment
					Deleted:   info.Deleted,
					Index:     info.Index,
					Store:     info.Store,
					DocValues: info.DocValues,
				}
			} else {
				fieldInfo[field].Deleted = fieldInfo[field].Deleted || info.Deleted
				fieldInfo[field].Index = fieldInfo[field].Index || info.Index
				fieldInfo[field].Store = fieldInfo[field].Store || info.Store
				fieldInfo[field].DocValues = fieldInfo[field].DocValues || info.DocValues
			}
		}

	}
	return fieldInfo
}

func isClosed(closeCh chan struct{}) bool {
	select {
	case <-closeCh:
		return true
	default:
		return false
	}
}<|MERGE_RESOLUTION|>--- conflicted
+++ resolved
@@ -121,17 +121,10 @@
 	return fieldsInv[:idx]
 }
 
-<<<<<<< HEAD
-// Remove field options for fields using updateFieldInfo to override the
-// options selected during mergeFields, if needed. This is mainly
-// for the case where there is a field option update which has not been
-// propogated yet, because a new segment has not been created yet.
-=======
 // Update field options using updateFieldInfo to override the options
 // selected during mergeFields, if needed. This includes removing field
 // options for deleted fields and updating options for fields with changes
 // that have not yet been propagated because a new segment has not been created.
->>>>>>> 8d60fa91
 func finalizeFieldOptions(fieldOptions map[string]index.FieldIndexingOptions,
 	updatedFields map[string]*index.UpdateFieldInfo) map[string]index.FieldIndexingOptions {
 	for field, opts := range fieldOptions {
@@ -538,13 +531,10 @@
 
 			// now walk the non-"_id" fields in order
 			for fieldID := 1; fieldID < len(fieldsInv); fieldID++ {
-<<<<<<< HEAD
-=======
 				// early exit if the store is not wanted for this field
 				if !fieldsOptions[fieldsInv[fieldID]].IsStored() {
 					continue
 				}
->>>>>>> 8d60fa91
 				// early exit if no stored values for this field
 				if len(vals[fieldID]) == 0 {
 					continue
