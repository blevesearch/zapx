--- conflicted
+++ resolved
@@ -641,15 +641,12 @@
 type vectorIndexOpaque struct {
 	init bool
 
-<<<<<<< HEAD
+  bytesWritten uint64
+
 	lastNumVecs   int
 	lastNumFields int
 
 	// maps the field to the address of its vector section
-=======
-	bytesWritten uint64
-
->>>>>>> acaf783c
 	fieldAddrs map[uint16]int
 
 	// maps the vecID to basic info involved around it such as
@@ -662,7 +659,6 @@
 	tmp0 []byte
 }
 
-<<<<<<< HEAD
 func (v *vectorIndexOpaque) realloc() {
 	// when an opaque instance is reused, the two maps are pre-allocated
 	// with space before they were reset. this can be useful in continuous
@@ -672,6 +668,21 @@
 	v.fieldAddrs = make(map[uint16]int, v.lastNumFields)
 }
 
+func (v *vectorIndexOpaque) incrementBytesWritten(val uint64) {
+	v.bytesWritten += val
+}
+
+func (v *vectorIndexOpaque) BytesWritten() uint64 {
+	return v.bytesWritten
+}
+
+func (v *vectorIndexOpaque) BytesRead() uint64 {
+	return 0
+}
+
+func (v *vectorIndexOpaque) ResetBytesRead(uint64) {
+}
+
 // cleanup stuff over here for reusability
 func (v *vectorIndexOpaque) Reset() (err error) {
 	// tracking the number of vecs and fields processed and tracked in this
@@ -684,27 +695,9 @@
 	v.vecFieldMap = nil
 	v.vecIDMap = nil
 	v.tmp0 = v.tmp0[:0]
-=======
-func (v *vectorIndexOpaque) incrementBytesWritten(val uint64) {
-	v.bytesWritten += val
-}
-
-func (v *vectorIndexOpaque) BytesWritten() uint64 {
-	return v.bytesWritten
-}
-
-func (v *vectorIndexOpaque) BytesRead() uint64 {
-	return 0
-}
-
-func (v *vectorIndexOpaque) ResetBytesRead(uint64) {}
-
-func (vo *vectorIndexOpaque) Reset() (err error) {
-	// cleanup stuff over here
->>>>>>> acaf783c
 
 	return nil
 }
+
 func (v *vectorIndexOpaque) Set(key string, val interface{}) {
-
 }