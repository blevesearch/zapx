//  Copyright (c) 2017 Couchbase, Inc.
//
// Licensed under the Apache License, Version 2.0 (the "License");
// you may not use this file except in compliance with the License.
// You may obtain a copy of the License at
//
// 		http://www.apache.org/licenses/LICENSE-2.0
//
// Unless required by applicable law or agreed to in writing, software
// distributed under the License is distributed on an "AS IS" BASIS,
// WITHOUT WARRANTIES OR CONDITIONS OF ANY KIND, either express or implied.
// See the License for the specific language governing permissions and
// limitations under the License.

package zap

import (
	"bytes"
	"encoding/binary"
	"fmt"
	"io"
	"os"
	"sync"
	"sync/atomic"
	"unsafe"

	"github.com/RoaringBitmap/roaring"
	mmap "github.com/blevesearch/mmap-go"
	segment "github.com/blevesearch/scorch_segment_api/v2"
	"github.com/blevesearch/vellum"
	"github.com/golang/snappy"
)

var reflectStaticSizeSegmentBase int

func init() {
	var sb SegmentBase
	reflectStaticSizeSegmentBase = int(unsafe.Sizeof(sb))
}

// Open returns a zap impl of a segment
func (*ZapPlugin) Open(path string) (segment.Segment, error) {
	f, err := os.Open(path)
	if err != nil {
		return nil, err
	}
	mm, err := mmap.Map(f, mmap.RDONLY, 0)
	if err != nil {
		// mmap failed, try to close the file
		_ = f.Close()
		return nil, err
	}

	rv := &Segment{
		SegmentBase: SegmentBase{
			fieldsMap:      make(map[string]uint16),
			fieldFSTs:      make(map[uint16]*vellum.FST),
			fieldDvReaders: make([]map[uint16]*docValueReader, len(segmentSections)),
		},
		f:    f,
		mm:   mm,
		path: path,
		refs: 1,
	}
	rv.SegmentBase.updateSize()

	err = rv.loadConfig()
	if err != nil {
		_ = rv.Close()
		return nil, err
	}

	err = rv.loadFieldsNew()
	if err != nil {
		_ = rv.Close()
		return nil, err
	}

	err = rv.loadDvReaders()
	if err != nil {
		_ = rv.Close()
		return nil, err
	}

	return rv, nil
}

// SegmentBase is a memory only, read-only implementation of the
// segment.Segment interface, using zap's data representation.
type SegmentBase struct {
	mem                 []byte
	memCRC              uint32
	chunkMode           uint32
	fieldsMap           map[string]uint16   // fieldName -> fieldID+1
	fieldsInv           []string            // fieldID -> fieldName
	fieldsSectionsMap   []map[uint16]uint64 // fieldID -> section -> address
	numDocs             uint64
	storedIndexOffset   uint64
	fieldsIndexOffset   uint64
	sectionsIndexOffset uint64
	docValueOffset      uint64
	dictLocs            []uint64
	fieldDvReaders      []map[uint16]*docValueReader // naive chunk cache per field; section->field->reader
	fieldDvNames        []string                     // field names cached in fieldDvReaders
	size                uint64

	// atomic access to these variables
	bytesRead    uint64
	bytesWritten uint64

	m         sync.Mutex
	fieldFSTs map[uint16]*vellum.FST
}

func (sb *SegmentBase) Size() int {
	return int(sb.size)
}

func (sb *SegmentBase) updateSize() {
	sizeInBytes := reflectStaticSizeSegmentBase +
		cap(sb.mem)

	// fieldsMap
	for k := range sb.fieldsMap {
		sizeInBytes += (len(k) + SizeOfString) + SizeOfUint16
	}

	// fieldsInv, dictLocs
	for _, entry := range sb.fieldsInv {
		sizeInBytes += len(entry) + SizeOfString
	}
	sizeInBytes += len(sb.dictLocs) * SizeOfUint64

	// fieldDvReaders
	for _, secDvReaders := range sb.fieldDvReaders {
		for _, v := range secDvReaders {
			sizeInBytes += SizeOfUint16 + SizeOfPtr
			if v != nil {
				sizeInBytes += v.size()
			}
		}
	}

	sb.size = uint64(sizeInBytes)
}

func (sb *SegmentBase) AddRef()             {}
func (sb *SegmentBase) DecRef() (err error) { return nil }
func (sb *SegmentBase) Close() (err error)  { return nil }

// Segment implements a persisted segment.Segment interface, by
// embedding an mmap()'ed SegmentBase.
type Segment struct {
	SegmentBase

	f       *os.File
	mm      mmap.MMap
	path    string
	version uint32
	crc     uint32

	m    sync.Mutex // Protects the fields that follow.
	refs int64
}

func (s *Segment) Size() int {
	// 8 /* size of file pointer */
	// 4 /* size of version -> uint32 */
	// 4 /* size of crc -> uint32 */
	sizeOfUints := 16

	sizeInBytes := (len(s.path) + SizeOfString) + sizeOfUints

	// mutex, refs -> int64
	sizeInBytes += 16

	// do not include the mmap'ed part
	return sizeInBytes + s.SegmentBase.Size() - cap(s.mem)
}

func (s *Segment) AddRef() {
	s.m.Lock()
	s.refs++
	s.m.Unlock()
}

func (s *Segment) DecRef() (err error) {
	s.m.Lock()
	s.refs--
	if s.refs == 0 {
		err = s.closeActual()
	}
	s.m.Unlock()
	return err
}

func (s *Segment) loadConfig() error {
	crcOffset := len(s.mm) - 4
	s.crc = binary.BigEndian.Uint32(s.mm[crcOffset : crcOffset+4])

	verOffset := crcOffset - 4
	s.version = binary.BigEndian.Uint32(s.mm[verOffset : verOffset+4])
	if Version < IndexSectionsVersion && s.version != Version {
		return fmt.Errorf("unsupported version %d != %d", s.version, Version)
	}

	chunkOffset := verOffset - 4
	s.chunkMode = binary.BigEndian.Uint32(s.mm[chunkOffset : chunkOffset+4])

	docValueOffset := chunkOffset - 8
	s.docValueOffset = binary.BigEndian.Uint64(s.mm[docValueOffset : docValueOffset+8])

	fieldsIndexOffset := docValueOffset - 8

	// determining the right footer size based on version, this becomes important
	// while loading the fields portion or the sections portion of the index file.
	var footerSize int
	if s.version >= IndexSectionsVersion {
		// for version 16 and above, parse the sectionsIndexOffset
		s.sectionsIndexOffset = binary.BigEndian.Uint64(s.mm[fieldsIndexOffset : fieldsIndexOffset+8])
		fieldsIndexOffset = fieldsIndexOffset - 8
		footerSize = FooterSize
	} else {
		footerSize = FooterSize - 8
	}

	s.fieldsIndexOffset = binary.BigEndian.Uint64(s.mm[fieldsIndexOffset : fieldsIndexOffset+8])

	storedIndexOffset := fieldsIndexOffset - 8
	s.storedIndexOffset = binary.BigEndian.Uint64(s.mm[storedIndexOffset : storedIndexOffset+8])

	numDocsOffset := storedIndexOffset - 8
	s.numDocs = binary.BigEndian.Uint64(s.mm[numDocsOffset : numDocsOffset+8])

	// 8*4 + 4*3 = 44 bytes being accounted from all the offsets
	// above being read from the file
	s.incrementBytesRead(uint64(footerSize))
	s.SegmentBase.mem = s.mm[:len(s.mm)-footerSize]
	return nil
}

// Implements the segment.DiskStatsReporter interface
// Only the persistedSegment type implments the
// interface, as the intention is to retrieve the bytes
// read from the on-disk segment as part of the current
// query.
func (s *Segment) ResetBytesRead(val uint64) {
	atomic.StoreUint64(&s.SegmentBase.bytesRead, val)
}

func (s *Segment) BytesRead() uint64 {
	return atomic.LoadUint64(&s.bytesRead)
}

func (s *Segment) BytesWritten() uint64 {
	return 0
}

func (s *Segment) incrementBytesRead(val uint64) {
	atomic.AddUint64(&s.bytesRead, val)
}

func (s *SegmentBase) BytesWritten() uint64 {
	return atomic.LoadUint64(&s.bytesWritten)
}

func (s *SegmentBase) setBytesWritten(val uint64) {
	atomic.AddUint64(&s.bytesWritten, val)
}

func (s *SegmentBase) BytesRead() uint64 {
	return 0
}

func (s *SegmentBase) ResetBytesRead(val uint64) {}

func (s *SegmentBase) incrementBytesRead(val uint64) {
	atomic.AddUint64(&s.bytesRead, val)
}

func (s *SegmentBase) loadFields() error {
	// NOTE for now we assume the fields index immediately precedes
	// the footer, and if this changes, need to adjust accordingly (or
	// store explicit length), where s.mem was sliced from s.mm in Open().
	fieldsIndexEnd := uint64(len(s.mem))

	// iterate through fields index
	var fieldID uint64
	for s.fieldsIndexOffset+(8*fieldID) < fieldsIndexEnd {
		addr := binary.BigEndian.Uint64(s.mem[s.fieldsIndexOffset+(8*fieldID) : s.fieldsIndexOffset+(8*fieldID)+8])

		// accounting the address of the dictLoc being read from file
		s.incrementBytesRead(8)

		dictLoc, read := binary.Uvarint(s.mem[addr:fieldsIndexEnd])
		n := uint64(read)
		s.dictLocs = append(s.dictLocs, dictLoc)

		var nameLen uint64
		nameLen, read = binary.Uvarint(s.mem[addr+n : fieldsIndexEnd])
		n += uint64(read)

		name := string(s.mem[addr+n : addr+n+nameLen])

		s.incrementBytesRead(n + nameLen)
		s.fieldsInv = append(s.fieldsInv, name)
		s.fieldsMap[name] = uint16(fieldID + 1)

		fieldID++
	}
	return nil
}

func (s *SegmentBase) loadFieldsNew() error {
	pos := s.sectionsIndexOffset

	if pos == 0 {
		// this is the case only for older file formats
		return s.loadFields()
	}

	// read the number of fields
	numFields, sz := binary.Uvarint(s.mem[pos : pos+binary.MaxVarintLen64])
	pos += uint64(sz)
	s.incrementBytesRead(uint64(sz))

	var fieldID uint64

	for fieldID < numFields {
		addr := binary.BigEndian.Uint64(s.mem[pos : pos+8])
<<<<<<< HEAD
=======
		s.incrementBytesRead(8)

>>>>>>> acaf783c
		fieldSectionMap := make(map[uint16]uint64)

		err := s.loadFieldNew(uint16(fieldID), addr, fieldSectionMap)
		if err != nil {
			return err
		}

		s.fieldsSectionsMap = append(s.fieldsSectionsMap, fieldSectionMap)
		fieldID++
		pos += 8
	}

	return nil
}

func (s *SegmentBase) loadFieldNew(fieldID uint16, pos uint64,
	fieldSectionMap map[uint16]uint64) error {
<<<<<<< HEAD
	if addr == 0 {
		// there is no indexing structure present for this field/section
		return nil
	}
	pos := addr
=======

	fieldStartPos := pos // to track the number of bytes read
>>>>>>> acaf783c
	fieldNameLen, sz := binary.Uvarint(s.mem[pos : pos+binary.MaxVarintLen64])
	pos += uint64(sz)

	fieldName := string(s.mem[pos : pos+fieldNameLen])
	pos += fieldNameLen

	s.fieldsInv = append(s.fieldsInv, fieldName)
	s.fieldsMap[fieldName] = uint16(fieldID + 1)

	fieldNumSections, sz := binary.Uvarint(s.mem[pos : pos+binary.MaxVarintLen64])
	pos += uint64(sz)

	for sectionIdx := uint64(0); sectionIdx < fieldNumSections; sectionIdx++ {
		// read section id
		fieldSectionType := binary.BigEndian.Uint16(s.mem[pos : pos+2])
		pos += 2
		fieldSectionAddr := binary.BigEndian.Uint64(s.mem[pos : pos+8])
		pos += 8
		fieldSectionMap[fieldSectionType] = fieldSectionAddr
		if fieldSectionType == SectionInvertedTextIndex {
			// for the fields which don't have the inverted index, the offset is
			// 0 and during query time, because there is no valid dictionary we
			// will just have follow a no-op path.
			if fieldSectionAddr == 0 {
				s.dictLocs = append(s.dictLocs, 0)
				continue
			}

			read := 0
			// skip the doc values
			_, n := binary.Uvarint(s.mem[fieldSectionAddr : fieldSectionAddr+binary.MaxVarintLen64])
			fieldSectionAddr += uint64(n)
			read += n
			_, n = binary.Uvarint(s.mem[fieldSectionAddr : fieldSectionAddr+binary.MaxVarintLen64])
			fieldSectionAddr += uint64(n)
			read += n
			dictLoc, n := binary.Uvarint(s.mem[fieldSectionAddr : fieldSectionAddr+binary.MaxVarintLen64])
			// account the bytes read while parsing the field's inverted index section
			s.incrementBytesRead(uint64(read + n))
			s.dictLocs = append(s.dictLocs, dictLoc)
		}
	}

	// account the bytes read while parsing the sections field index.
	s.incrementBytesRead((pos - uint64(fieldStartPos)) + fieldNameLen)
	return nil
}

// Dictionary returns the term dictionary for the specified field
func (s *SegmentBase) Dictionary(field string) (segment.TermDictionary, error) {
	dict, err := s.dictionary(field)
	if err == nil && dict == nil {
		return emptyDictionary, nil
	}
	return dict, err
}

func (sb *SegmentBase) dictionary(field string) (rv *Dictionary, err error) {
	fieldIDPlus1 := sb.fieldsMap[field]
	if fieldIDPlus1 > 0 {
		rv = &Dictionary{
			sb:      sb,
			field:   field,
			fieldID: fieldIDPlus1 - 1,
		}

		dictStart := sb.dictLocs[rv.fieldID]
		if dictStart > 0 {
			var ok bool
			sb.m.Lock()
			if rv.fst, ok = sb.fieldFSTs[rv.fieldID]; !ok {
				// read the length of the vellum data
				vellumLen, read := binary.Uvarint(sb.mem[dictStart : dictStart+binary.MaxVarintLen64])
				if vellumLen == 0 {
					sb.m.Unlock()
					return nil, fmt.Errorf("empty dictionary for field: %v", field)
				}
				fstBytes := sb.mem[dictStart+uint64(read) : dictStart+uint64(read)+vellumLen]
				rv.incrementBytesRead(uint64(read) + vellumLen)
				rv.fst, err = vellum.Load(fstBytes)
				if err != nil {
					sb.m.Unlock()
					return nil, fmt.Errorf("dictionary field %s vellum err: %v", field, err)
				}

				sb.fieldFSTs[rv.fieldID] = rv.fst
			}

			sb.m.Unlock()
			rv.fstReader, err = rv.fst.Reader()
			if err != nil {
				return nil, fmt.Errorf("dictionary field %s vellum reader err: %v", field, err)
			}
		}
	}

	return rv, nil
}

// visitDocumentCtx holds data structures that are reusable across
// multiple VisitDocument() calls to avoid memory allocations
type visitDocumentCtx struct {
	buf      []byte
	reader   bytes.Reader
	arrayPos []uint64
}

var visitDocumentCtxPool = sync.Pool{
	New: func() interface{} {
		reuse := &visitDocumentCtx{}
		return reuse
	},
}

// VisitStoredFields invokes the StoredFieldValueVisitor for each stored field
// for the specified doc number
func (s *SegmentBase) VisitStoredFields(num uint64, visitor segment.StoredFieldValueVisitor) error {
	vdc := visitDocumentCtxPool.Get().(*visitDocumentCtx)
	defer visitDocumentCtxPool.Put(vdc)
	return s.visitStoredFields(vdc, num, visitor)
}

func (s *SegmentBase) visitStoredFields(vdc *visitDocumentCtx, num uint64,
	visitor segment.StoredFieldValueVisitor) error {
	// first make sure this is a valid number in this segment
	if num < s.numDocs {
		meta, compressed := s.getDocStoredMetaAndCompressed(num)

		vdc.reader.Reset(meta)

		// handle _id field special case
		idFieldValLen, err := binary.ReadUvarint(&vdc.reader)
		if err != nil {
			return err
		}
		idFieldVal := compressed[:idFieldValLen]

		keepGoing := visitor("_id", byte('t'), idFieldVal, nil)
		if !keepGoing {
			visitDocumentCtxPool.Put(vdc)
			return nil
		}

		// handle non-"_id" fields
		compressed = compressed[idFieldValLen:]

		uncompressed, err := snappy.Decode(vdc.buf[:cap(vdc.buf)], compressed)
		if err != nil {
			return err
		}

		for keepGoing {
			field, err := binary.ReadUvarint(&vdc.reader)
			if err == io.EOF {
				break
			}
			if err != nil {
				return err
			}
			typ, err := binary.ReadUvarint(&vdc.reader)
			if err != nil {
				return err
			}
			offset, err := binary.ReadUvarint(&vdc.reader)
			if err != nil {
				return err
			}
			l, err := binary.ReadUvarint(&vdc.reader)
			if err != nil {
				return err
			}
			numap, err := binary.ReadUvarint(&vdc.reader)
			if err != nil {
				return err
			}
			var arrayPos []uint64
			if numap > 0 {
				if cap(vdc.arrayPos) < int(numap) {
					vdc.arrayPos = make([]uint64, numap)
				}
				arrayPos = vdc.arrayPos[:numap]
				for i := 0; i < int(numap); i++ {
					ap, err := binary.ReadUvarint(&vdc.reader)
					if err != nil {
						return err
					}
					arrayPos[i] = ap
				}
			}
			value := uncompressed[offset : offset+l]
			keepGoing = visitor(s.fieldsInv[field], byte(typ), value, arrayPos)
		}

		vdc.buf = uncompressed
	}
	return nil
}

// DocID returns the value of the _id field for the given docNum
func (s *SegmentBase) DocID(num uint64) ([]byte, error) {
	if num >= s.numDocs {
		return nil, nil
	}

	vdc := visitDocumentCtxPool.Get().(*visitDocumentCtx)

	meta, compressed := s.getDocStoredMetaAndCompressed(num)

	vdc.reader.Reset(meta)

	// handle _id field special case
	idFieldValLen, err := binary.ReadUvarint(&vdc.reader)
	if err != nil {
		return nil, err
	}
	idFieldVal := compressed[:idFieldValLen]

	visitDocumentCtxPool.Put(vdc)

	return idFieldVal, nil
}

// Count returns the number of documents in this segment.
func (s *SegmentBase) Count() uint64 {
	return s.numDocs
}

// DocNumbers returns a bitset corresponding to the doc numbers of all the
// provided _id strings
func (s *SegmentBase) DocNumbers(ids []string) (*roaring.Bitmap, error) {
	rv := roaring.New()

	if len(s.fieldsMap) > 0 {
		idDict, err := s.dictionary("_id")
		if err != nil {
			return nil, err
		}

		postingsList := emptyPostingsList

		sMax, err := idDict.fst.GetMaxKey()
		if err != nil {
			return nil, err
		}
		sMaxStr := string(sMax)
		filteredIds := make([]string, 0, len(ids))
		for _, id := range ids {
			if id <= sMaxStr {
				filteredIds = append(filteredIds, id)
			}
		}

		for _, id := range filteredIds {
			postingsList, err = idDict.postingsList([]byte(id), nil, postingsList)
			if err != nil {
				return nil, err
			}
			postingsList.OrInto(rv)
		}
	}

	return rv, nil
}

// Fields returns the field names used in this segment
func (s *SegmentBase) Fields() []string {
	return s.fieldsInv
}

// Path returns the path of this segment on disk
func (s *Segment) Path() string {
	return s.path
}

// Close releases all resources associated with this segment
func (s *Segment) Close() (err error) {
	return s.DecRef()
}

func (s *Segment) closeActual() (err error) {
	if s.mm != nil {
		err = s.mm.Unmap()
	}
	// try to close file even if unmap failed
	if s.f != nil {
		err2 := s.f.Close()
		if err == nil {
			// try to return first error
			err = err2
		}
	}
	return
}

// some helpers i started adding for the command-line utility

// Data returns the underlying mmaped data slice
func (s *Segment) Data() []byte {
	return s.mm
}

// CRC returns the CRC value stored in the file footer
func (s *Segment) CRC() uint32 {
	return s.crc
}

// Version returns the file version in the file footer
func (s *Segment) Version() uint32 {
	return s.version
}

// ChunkFactor returns the chunk factor in the file footer
func (s *Segment) ChunkMode() uint32 {
	return s.chunkMode
}

// FieldsIndexOffset returns the fields index offset in the file footer
func (s *Segment) FieldsIndexOffset() uint64 {
	return s.fieldsIndexOffset
}

// StoredIndexOffset returns the stored value index offset in the file footer
func (s *Segment) StoredIndexOffset() uint64 {
	return s.storedIndexOffset
}

// DocValueOffset returns the docValue offset in the file footer
func (s *Segment) DocValueOffset() uint64 {
	return s.docValueOffset
}

// NumDocs returns the number of documents in the file footer
func (s *Segment) NumDocs() uint64 {
	return s.numDocs
}

// DictAddr is a helper function to compute the file offset where the
// dictionary is stored for the specified field.
func (s *Segment) DictAddr(field string) (uint64, error) {
	fieldIDPlus1, ok := s.fieldsMap[field]
	if !ok {
		return 0, fmt.Errorf("no such field '%s'", field)
	}

	return s.dictLocs[fieldIDPlus1-1], nil
}

func (s *Segment) getSectionDvOffsets(fieldID int, secID uint16) (uint64, uint64, uint64, error) {
	// Version is gonna be 16
	var fieldLocStart uint64 = fieldNotUninverted
	fieldLocEnd := fieldLocStart
	sectionMap := s.fieldsSectionsMap[fieldID]
	fieldAddrStart := sectionMap[secID]
	n := 0

	if fieldAddrStart > 0 {
		// fixed encoding as of now, need to uvarint this
		var read uint64
		fieldLocStart, n = binary.Uvarint(s.mem[fieldAddrStart+read : fieldAddrStart+read+binary.MaxVarintLen64])
		if n <= 0 {
			return 0, 0, 0, fmt.Errorf("loadDvReaders: failed to read the docvalue offset start for field %d", fieldID)
		}
		read += uint64(n)

		fieldLocEnd, n = binary.Uvarint(s.mem[fieldAddrStart+read : fieldAddrStart+read+binary.MaxVarintLen64])
		if n <= 0 {
			return 0, 0, 0, fmt.Errorf("loadDvReaders: failed to read the docvalue offset end for field %d", fieldID)
		}
		read += uint64(n)

		s.incrementBytesRead(read)
	}

	return fieldLocStart, fieldLocEnd, 0, nil
}

func (s *Segment) loadDvReader(fieldID int, secID uint16) error {
	start, end, _, err := s.getSectionDvOffsets(fieldID, secID)
	if err != nil {
		return err
	}

	fieldDvReader, err := s.loadFieldDocValueReader(s.fieldsInv[fieldID], start, end)
	if err != nil {
		return err
	}

	if fieldDvReader != nil {
		if s.fieldDvReaders[secID] == nil {
			s.fieldDvReaders[secID] = make(map[uint16]*docValueReader)
		}
		// fix the structure of fieldDvReaders
		// currently it populates the inverted index doc values
		s.fieldDvReaders[secID][uint16(fieldID)] = fieldDvReader
		s.fieldDvNames = append(s.fieldDvNames, s.fieldsInv[fieldID])
	}
	return nil
}

func (s *Segment) loadDvReadersLegacy() error {
	// older file formats to parse the docValueIndex and if that says doc values
	// aren't there in this segment file, just return nil
	if s.docValueOffset == fieldNotUninverted {
		return nil
	}

	for fieldID := range s.fieldsInv {
		var read uint64
		start, n := binary.Uvarint(s.mem[s.docValueOffset+read : s.docValueOffset+read+binary.MaxVarintLen64])
		if n <= 0 {
			return fmt.Errorf("loadDvReaders: failed to read the docvalue offset start for field %d", fieldID)
		}
		read += uint64(n)
		end, n := binary.Uvarint(s.mem[s.docValueOffset+read : s.docValueOffset+read+binary.MaxVarintLen64])
		if n <= 0 {
			return fmt.Errorf("loadDvReaders: failed to read the docvalue offset end for field %d", fieldID)
		}
		read += uint64(n)
		s.incrementBytesRead(read)

		fieldDvReader, err := s.loadFieldDocValueReader(s.fieldsInv[fieldID], start, end)
		if err != nil {
			return err
		}

		if fieldDvReader != nil {
			// older file formats have docValues corresponding only to inverted index
			// ignore the rest.
			if s.fieldDvReaders[SectionInvertedTextIndex] == nil {
				s.fieldDvReaders[SectionInvertedTextIndex] = make(map[uint16]*docValueReader)
			}
			// fix the structure of fieldDvReaders
			// currently it populates the inverted index doc values
			s.fieldDvReaders[SectionInvertedTextIndex][uint16(fieldID)] = fieldDvReader
			s.fieldDvNames = append(s.fieldDvNames, s.fieldsInv[fieldID])
		}
	}

	return nil
}

// Segment is a file segment, and loading the dv readers from that segment
// must account for the version while loading since the formats are different
// in the older and the Version version.
func (s *Segment) loadDvReaders() error {
	if s.numDocs == 0 {
		return nil
	}

	if s.version < IndexSectionsVersion {
		return s.loadDvReadersLegacy()
	}

	// for every section of every field, load the doc values and register
	// the readers.
	for fieldID := range s.fieldsInv {
		for secID := range segmentSections {
			s.loadDvReader(fieldID, secID)
		}
	}

	return nil
}

// since segmentBase is an in-memory segment, it can be called only
// for v16 file formats as part of InitSegmentBase() while introducing
// a segment into the system.
func (s *SegmentBase) loadDvReaders() error {

	// evaluate -> s.docValueOffset == fieldNotUninverted
	if s.numDocs == 0 {
		return nil
	}

	for fieldID, sections := range s.fieldsSectionsMap {
		for secID, secOffset := range sections {
			if secOffset > 0 {
				// fixed encoding as of now, need to uvarint this
				pos := secOffset
				var read uint64
				fieldLocStart, n := binary.Uvarint(s.mem[pos : pos+binary.MaxVarintLen64])
				if n <= 0 {
					return fmt.Errorf("loadDvReaders: failed to read the docvalue offset start for field %v", s.fieldsInv[fieldID])
				}
				pos += uint64(n)
				read += uint64(n)
				fieldLocEnd, n := binary.Uvarint(s.mem[pos : pos+binary.MaxVarintLen64])
				if read <= 0 {
					return fmt.Errorf("loadDvReaders: failed to read the docvalue offset end for field %v", s.fieldsInv[fieldID])
				}
				pos += uint64(n)
				read += uint64(n)

				s.incrementBytesRead(read)

				dataLoc, n := binary.Uvarint(s.mem[pos : pos+binary.MaxVarintLen64])
				if n <= 0 {
					return fmt.Errorf("loadDvReaders: failed to read the dataLoc "+
						"offset for sectionID %v field %v", secID, s.fieldsInv[fieldID])
				}
				if secID == SectionInvertedTextIndex {
					s.dictLocs = append(s.dictLocs, dataLoc)
					s.incrementBytesRead(uint64(n))
				}
				fieldDvReader, err := s.loadFieldDocValueReader(s.fieldsInv[fieldID], fieldLocStart, fieldLocEnd)
				if err != nil {
					return err
				}
				if fieldDvReader != nil {
					if s.fieldDvReaders[secID] == nil {
						s.fieldDvReaders[secID] = make(map[uint16]*docValueReader)
					}
					s.fieldDvReaders[secID][uint16(fieldID)] = fieldDvReader
					s.fieldDvNames = append(s.fieldDvNames, s.fieldsInv[fieldID])
				}
			}
		}
	}

	return nil
}<|MERGE_RESOLUTION|>--- conflicted
+++ resolved
@@ -328,11 +328,8 @@
 
 	for fieldID < numFields {
 		addr := binary.BigEndian.Uint64(s.mem[pos : pos+8])
-<<<<<<< HEAD
-=======
-		s.incrementBytesRead(8)
-
->>>>>>> acaf783c
+    s.incrementBytesRead(8)
+    
 		fieldSectionMap := make(map[uint16]uint64)
 
 		err := s.loadFieldNew(uint16(fieldID), addr, fieldSectionMap)
@@ -350,16 +347,12 @@
 
 func (s *SegmentBase) loadFieldNew(fieldID uint16, pos uint64,
 	fieldSectionMap map[uint16]uint64) error {
-<<<<<<< HEAD
-	if addr == 0 {
+	if pos == 0 {
 		// there is no indexing structure present for this field/section
 		return nil
 	}
-	pos := addr
-=======
 
 	fieldStartPos := pos // to track the number of bytes read
->>>>>>> acaf783c
 	fieldNameLen, sz := binary.Uvarint(s.mem[pos : pos+binary.MaxVarintLen64])
 	pos += uint64(sz)
 
