//  Copyright (c) 2023 Couchbase, Inc.
//
// Licensed under the Apache License, Version 2.0 (the "License");
// you may not use this file except in compliance with the License.
// You may obtain a copy of the License at
//
// 		http://www.apache.org/licenses/LICENSE-2.0
//
// Unless required by applicable law or agreed to in writing, software
// distributed under the License is distributed on an "AS IS" BASIS,
// WITHOUT WARRANTIES OR CONDITIONS OF ANY KIND, either express or implied.
// See the License for the specific language governing permissions and
// limitations under the License.

//go:build vectors
// +build vectors

package zap

import (
	"encoding/binary"
	"math"
	"reflect"

	"github.com/RoaringBitmap/roaring"
	"github.com/RoaringBitmap/roaring/roaring64"
	faiss "github.com/blevesearch/go-faiss"
	segment "github.com/blevesearch/scorch_segment_api/v2"
)

var reflectStaticSizeVecPostingsList int
var reflectStaticSizeVecPostingsIterator int
var reflectStaticSizeVecPosting int

func init() {
	var pl VecPostingsList
	reflectStaticSizeVecPostingsList = int(reflect.TypeOf(pl).Size())
	var pi VecPostingsIterator
	reflectStaticSizeVecPostingsIterator = int(reflect.TypeOf(pi).Size())
	var p VecPosting
	reflectStaticSizeVecPosting = int(reflect.TypeOf(p).Size())
}

type VecPosting struct {
	docNum uint64
	score  float32
}

func (vp *VecPosting) Number() uint64 {
	return vp.docNum
}

func (vp *VecPosting) Score() float32 {
	return vp.score
}

func (vp *VecPosting) Size() int {
	sizeInBytes := reflectStaticSizePosting

	return sizeInBytes
}

// =============================================================================

// the vector postings list is supposed to store the docNum and its similarity
// score as a vector postings entry in it.
// The way in which is it stored is using a roaring64 bitmap.
// the docNum is stored in high 32 and the lower 32 bits contains the score value.
// the score is actually a float32 value and in order to store it as a uint32 in
// the bitmap, we use the IEEE 754 floating point format.
//
// each entry in the roaring64 bitmap of the vector postings list is a 64 bit
// number which looks like this:
// MSB                         LSB
// |64 63 62 ... 32| 31 30 ... 0|
// |    <docNum>   |   <score>  |
type VecPostingsList struct {
	// todo: perhaps we don't even need to store a bitmap if there is only
	// one similar vector the query, but rather store it as a field value
	// in the struct
	except   *roaring64.Bitmap
	postings *roaring64.Bitmap
}

var emptyVecPostingsIterator = &VecPostingsIterator{}
var emptyVecPostingsList = &VecPostingsList{}

func (vpl *VecPostingsList) Iterator(prealloc segment.VecPostingsIterator) segment.VecPostingsIterator {

	// tbd: do we check the cardinality of postings and scores?
	var preallocPI *VecPostingsIterator
	pi, ok := prealloc.(*VecPostingsIterator)
	if ok && pi != nil {
		preallocPI = pi
	}
	if preallocPI == emptyVecPostingsIterator {
		preallocPI = nil
	}

	return vpl.iterator(preallocPI)
}

func (p *VecPostingsList) iterator(rv *VecPostingsIterator) *VecPostingsIterator {
	if rv == nil {
		rv = &VecPostingsIterator{}
	} else {
		*rv = VecPostingsIterator{} // clear the struct
	}
	// think on some of the edge cases over here.
	if p.postings == nil {
		return rv
	}
	rv.postings = p
	rv.all = p.postings.Iterator()
	if p.except != nil {
		rv.ActualBM = roaring64.AndNot(p.postings, p.except)
		rv.Actual = rv.ActualBM.Iterator()
	} else {
		rv.ActualBM = p.postings
		rv.Actual = rv.all // Optimize to use same iterator for all & Actual.
	}
	return rv
}

func (p *VecPostingsList) Size() int {
	sizeInBytes := reflectStaticSizeVecPostingsList + SizeOfPtr

	if p.except != nil {
		sizeInBytes += int(p.except.GetSizeInBytes())
	}

	return sizeInBytes
}

func (p *VecPostingsList) Count() uint64 {
	n := p.postings.GetCardinality()
	var e uint64
	if p.except != nil {
		e = p.postings.AndCardinality(p.except)
	}
	return n - e
}

func (vpl *VecPostingsList) ResetBytesRead(val uint64) {

}

func (vpl *VecPostingsList) BytesRead() uint64 {
	return 0
}

func (vpl *VecPostingsList) BytesWritten() uint64 {
	return 0
}

// =============================================================================

const maskLow32Bits = 0x7fffffff

type VecPostingsIterator struct {
	postings *VecPostingsList
	all      roaring64.IntPeekable64
	Actual   roaring64.IntPeekable64
	ActualBM *roaring64.Bitmap

	next VecPosting // reused across Next() calls
}

func (i *VecPostingsIterator) nextCodeAtOrAfterClean(atOrAfter uint64) (uint64, bool, error) {
	i.Actual.AdvanceIfNeeded(atOrAfter)

	if !i.Actual.HasNext() {
		return 0, false, nil // couldn't find anything
	}

	return i.Actual.Next(), true, nil
}

func (i *VecPostingsIterator) nextCodeAtOrAfter(atOrAfter uint64) (uint64, bool, error) {
	if i.Actual == nil || !i.Actual.HasNext() {
		return 0, false, nil
	}

	if i.postings == nil || i.postings == emptyVecPostingsList {
		// couldn't find anything
		return 0, false, nil
	}

	if i.postings.postings == i.ActualBM {
		return i.nextCodeAtOrAfterClean(atOrAfter)
	}

	i.Actual.AdvanceIfNeeded(atOrAfter)

	if !i.Actual.HasNext() || !i.all.HasNext() {
		// couldn't find anything
		return 0, false, nil
	}

	n := i.Actual.Next()
	allN := i.all.Next()

	// n is the next actual hit (excluding some postings), and
	// allN is the next hit in the full postings, and
	// if they don't match, move 'all' forwards until they do.
	for allN != n {
		if !i.all.HasNext() {
			return 0, false, nil
		}
		allN = i.all.Next()
	}

	return uint64(n), true, nil
}

// a transformation function which stores both the score and the docNum as a single
// entry which is a uint64 number.
func getVectorCode(docNum uint32, score float32) uint64 {
	return uint64(docNum)<<31 | uint64(math.Float32bits(score))
}

// Next returns the next posting on the vector postings list, or nil at the end
func (i *VecPostingsIterator) nextAtOrAfter(atOrAfter uint64) (segment.VecPosting, error) {
	// transform the docNum provided to the vector code format and use that to
	// get the next entry. the comparison still happens docNum wise since after
	// the transformation, the docNum occupies the upper 32 bits just an entry in
	// the postings list
	atOrAfter = getVectorCode(uint32(atOrAfter), 0)
	code, exists, err := i.nextCodeAtOrAfter(atOrAfter)
	if err != nil || !exists {
		return nil, err
	}

	i.next = VecPosting{} // clear the struct
	rv := &i.next
	rv.score = math.Float32frombits(uint32(code & maskLow32Bits))
	rv.docNum = code >> 31

	return rv, nil
}

func (itr *VecPostingsIterator) Next() (segment.VecPosting, error) {
	return itr.nextAtOrAfter(0)
}

func (itr *VecPostingsIterator) Advance(docNum uint64) (segment.VecPosting, error) {
	return itr.nextAtOrAfter(docNum)
}

func (i *VecPostingsIterator) Size() int {
	sizeInBytes := reflectStaticSizePostingsIterator + SizeOfPtr +
		i.next.Size()

	return sizeInBytes
}

func (vpl *VecPostingsIterator) ResetBytesRead(val uint64) {

}

func (vpl *VecPostingsIterator) BytesRead() uint64 {
	return 0
}

func (vpl *VecPostingsIterator) BytesWritten() uint64 {
	return 0
}

func (sb *SegmentBase) SimilarVectors(field string, qVector []float32, k int64, except *roaring.Bitmap) (segment.VecPostingsList, error) {

	// 1. returned postings list (of type PostingsList) has two types of information - docNum and its score.
	// 2. both the values can be represented using roaring bitmaps.
	// 3. the Iterator (of type PostingsIterator) returned would operate in terms of VecPostings.
	// 4. VecPostings would just have the docNum and the score. Every call of Next()
	//    and Advance just returns the next VecPostings. The caller would do a vp.Number()
	//    and the Score() to get the corresponding values
	rv := &VecPostingsList{
		except:   nil, // todo: handle the except bitmap within postings iterator.
		postings: roaring64.New(),
	}

	vecDocIDMap := make(map[int64][]uint32)
	fieldIDPlus1 := sb.fieldsMap[field]
	if fieldIDPlus1 > 0 {
		vectorSection := sb.fieldsSectionsMap[fieldIDPlus1-1][sectionFaissVectorIndex]
		// check if the field has a vector section in the segment.
		if vectorSection > 0 {
			pos := int(vectorSection)

			// loading doc values - adhering to the sections format. never
			// valid values for vector section
			_, n := binary.Uvarint(sb.mem[pos : pos+binary.MaxVarintLen64])
			pos += n

			_, n = binary.Uvarint(sb.mem[pos : pos+binary.MaxVarintLen64])
			pos += n

			// todo: not a good idea to cache the vector index perhaps, since it could be quite huge.
			indexSize, n := binary.Uvarint(sb.mem[pos : pos+binary.MaxVarintLen64])
			pos += n
			indexBytes := sb.mem[pos : pos+int(indexSize)]
			pos += int(indexSize)

			// read the number vectors indexed for this field and load the vector to docID mapping.
			// todo: cache the vecID to docIDs mapping for a fieldID
			numVecs, n := binary.Uvarint(sb.mem[pos : pos+binary.MaxVarintLen64])
			pos += n
			for i := 0; i < int(numVecs); i++ {
				vecID, n := binary.Varint(sb.mem[pos : pos+binary.MaxVarintLen64])
				pos += n

				numDocs, n := binary.Uvarint(sb.mem[pos : pos+binary.MaxVarintLen64])
				pos += n

				bitMap := roaring.NewBitmap()

				// if the number docs is more than one, load the bitmap containing the
				// docIDs, else use the optimized format where the single docID is
				// varint encoded.
				if numDocs > 1 {
					bitMapLen, n := binary.Uvarint(sb.mem[pos : pos+binary.MaxVarintLen64])
					pos += n

					roaringBytes := sb.mem[pos : pos+int(bitMapLen)]
					pos += int(bitMapLen)

					_, err := bitMap.FromBuffer(roaringBytes)
					if err != nil {
						return nil, err
					}

					vecDocIDMap[int64(vecID)] = bitMap.ToArray()
					continue
				}
				docID, n := binary.Uvarint(sb.mem[pos : pos+binary.MaxVarintLen64])
				pos += n

<<<<<<< HEAD
				vecDocIDMap[vecID] = bitMap.ToArray()
=======
				vecDocIDMap[int64(vecID)] = []uint32{uint32(docID)}
>>>>>>> 0296d71b
			}

			vecIndex, err := faiss.ReadIndexFromBuffer(indexBytes, faiss.IOFlagReadOnly)
			if err != nil {
				return nil, err
			}
			defer vecIndex.Close()

			scores, ids, err := vecIndex.Search(qVector, k)
			if err != nil {
				return nil, err
			}

			// for every similar vector returned by the Search() API, add the corresponding
			// docID and the score to the newly created vecPostingsList
			for i := 0; i < len(ids); i++ {
				vecID := ids[i]
				docIDs := vecDocIDMap[vecID]
				var code uint64

				for _, docID := range docIDs {
					if except != nil && except.Contains(docID) {
						// ignore the deleted doc
						continue
					}
					code = getVectorCode(docID, scores[i])
					rv.postings.Add(uint64(code))
				}
			}
		}
	}

	return rv, nil
}<|MERGE_RESOLUTION|>--- conflicted
+++ resolved
@@ -329,17 +329,13 @@
 						return nil, err
 					}
 
-					vecDocIDMap[int64(vecID)] = bitMap.ToArray()
+					vecDocIDMap[vecID] = bitMap.ToArray()
 					continue
 				}
 				docID, n := binary.Uvarint(sb.mem[pos : pos+binary.MaxVarintLen64])
 				pos += n
 
-<<<<<<< HEAD
-				vecDocIDMap[vecID] = bitMap.ToArray()
-=======
-				vecDocIDMap[int64(vecID)] = []uint32{uint32(docID)}
->>>>>>> 0296d71b
+				vecDocIDMap[vecID] = []uint32{uint32(docID)}
 			}
 
 			vecIndex, err := faiss.ReadIndexFromBuffer(indexBytes, faiss.IOFlagReadOnly)
