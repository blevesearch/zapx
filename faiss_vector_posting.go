//  Copyright (c) 2023 Couchbase, Inc.
//
// Licensed under the Apache License, Version 2.0 (the "License");
// you may not use this file except in compliance with the License.
// You may obtain a copy of the License at
//
// 		http://www.apache.org/licenses/LICENSE-2.0
//
// Unless required by applicable law or agreed to in writing, software
// distributed under the License is distributed on an "AS IS" BASIS,
// WITHOUT WARRANTIES OR CONDITIONS OF ANY KIND, either express or implied.
// See the License for the specific language governing permissions and
// limitations under the License.

//go:build vectors
// +build vectors

package zap

import (
	"encoding/binary"
	"math"
	"reflect"

	"github.com/RoaringBitmap/roaring/v2"
	"github.com/RoaringBitmap/roaring/v2/roaring64"
	segment "github.com/blevesearch/scorch_segment_api/v2"
)

var reflectStaticSizeVecPostingsList int
var reflectStaticSizeVecPostingsIterator int
var reflectStaticSizeVecPosting int

func init() {
	var pl VecPostingsList
	reflectStaticSizeVecPostingsList = int(reflect.TypeOf(pl).Size())
	var pi VecPostingsIterator
	reflectStaticSizeVecPostingsIterator = int(reflect.TypeOf(pi).Size())
	var p VecPosting
	reflectStaticSizeVecPosting = int(reflect.TypeOf(p).Size())
}

type VecPosting struct {
	docNum uint64
	score  float32
}

func (vp *VecPosting) Number() uint64 {
	return vp.docNum
}

func (vp *VecPosting) Score() float32 {
	return vp.score
}

func (vp *VecPosting) Size() int {
	sizeInBytes := reflectStaticSizePosting

	return sizeInBytes
}

// =============================================================================

// the vector postings list is supposed to store the docNum and its similarity
// score as a vector postings entry in it.
// The way in which is it stored is using a roaring64 bitmap.
// the docNum is stored in high 32 and the lower 32 bits contains the score value.
// the score is actually a float32 value and in order to store it as a uint32 in
// the bitmap, we use the IEEE 754 floating point format.
//
// each entry in the roaring64 bitmap of the vector postings list is a 64 bit
// number which looks like this:
// MSB                         LSB
// |64 63 62 ... 32| 31 30 ... 0|
// |    <docNum>   |   <score>  |
type VecPostingsList struct {
	// todo: perhaps we don't even need to store a bitmap if there is only
	// one similar vector the query, but rather store it as a field value
	// in the struct
	except   *roaring64.Bitmap
	postings *roaring64.Bitmap
}

var emptyVecPostingsIterator = &VecPostingsIterator{}
var emptyVecPostingsList = &VecPostingsList{}

func (vpl *VecPostingsList) Iterator(prealloc segment.VecPostingsIterator) segment.VecPostingsIterator {
	if vpl.postings == nil {
		return emptyVecPostingsIterator
	}
	// tbd: do we check the cardinality of postings and scores?
	var preallocPI *VecPostingsIterator
	pi, ok := prealloc.(*VecPostingsIterator)
	if ok && pi != nil {
		preallocPI = pi
	}
	if preallocPI == emptyVecPostingsIterator {
		preallocPI = nil
	}

	return vpl.iterator(preallocPI)
}

func (vpl *VecPostingsList) iterator(rv *VecPostingsIterator) *VecPostingsIterator {
	if rv == nil {
		rv = &VecPostingsIterator{}
	} else {
		*rv = VecPostingsIterator{} // clear the struct
	}
	// think on some of the edge cases over here.
	if vpl.postings == nil {
		return rv
	}
	rv.postings = vpl
	rv.all = vpl.postings.Iterator()
	if vpl.except != nil {
		rv.ActualBM = roaring64.AndNot(vpl.postings, vpl.except)
		rv.Actual = rv.ActualBM.Iterator()
	} else {
		rv.ActualBM = vpl.postings
		rv.Actual = rv.all // Optimize to use same iterator for all & Actual.
	}
	return rv
}

func (vpl *VecPostingsList) Size() int {
	sizeInBytes := reflectStaticSizeVecPostingsList + SizeOfPtr

	if vpl.except != nil {
		sizeInBytes += int(vpl.except.GetSizeInBytes())
	}

	return sizeInBytes
}

func (vpl *VecPostingsList) Count() uint64 {
	if vpl.postings != nil {
		n := vpl.postings.GetCardinality()
		var e uint64
		if vpl.except != nil {
			e = vpl.postings.AndCardinality(vpl.except)
		}
		return n - e
	}
	return 0
}

func (vpl *VecPostingsList) ResetBytesRead(val uint64) {

}

func (vpl *VecPostingsList) BytesRead() uint64 {
	return 0
}

func (vpl *VecPostingsList) BytesWritten() uint64 {
	return 0
}

// =============================================================================

type VecPostingsIterator struct {
	postings *VecPostingsList
	all      roaring64.IntPeekable64
	Actual   roaring64.IntPeekable64
	ActualBM *roaring64.Bitmap

	next VecPosting // reused across Next() calls
}

func (vpItr *VecPostingsIterator) nextCodeAtOrAfterClean(atOrAfter uint64) (uint64, bool, error) {
	vpItr.Actual.AdvanceIfNeeded(atOrAfter)

	if !vpItr.Actual.HasNext() {
		return 0, false, nil // couldn't find anything
	}

	return vpItr.Actual.Next(), true, nil
}

func (vpItr *VecPostingsIterator) nextCodeAtOrAfter(atOrAfter uint64) (uint64, bool, error) {
	if vpItr.Actual == nil || !vpItr.Actual.HasNext() {
		return 0, false, nil
	}

	if vpItr.postings == nil || vpItr.postings == emptyVecPostingsList {
		// couldn't find anything
		return 0, false, nil
	}

	if vpItr.postings.postings == vpItr.ActualBM {
		return vpItr.nextCodeAtOrAfterClean(atOrAfter)
	}

	vpItr.Actual.AdvanceIfNeeded(atOrAfter)

	if !vpItr.Actual.HasNext() || !vpItr.all.HasNext() {
		// couldn't find anything
		return 0, false, nil
	}

	n := vpItr.Actual.Next()
	allN := vpItr.all.Next()

	// n is the next actual hit (excluding some postings), and
	// allN is the next hit in the full postings, and
	// if they don't match, move 'all' forwards until they do.
	for allN != n {
		if !vpItr.all.HasNext() {
			return 0, false, nil
		}
		allN = vpItr.all.Next()
	}

	return n, true, nil
}

// a transformation function which stores both the score and the docNum as a single
// entry which is a uint64 number.
func getVectorCode(docNum uint32, score float32) uint64 {
	return uint64(docNum)<<32 | uint64(math.Float32bits(score))
}

// Next returns the next posting on the vector postings list, or nil at the end
func (vpItr *VecPostingsIterator) nextAtOrAfter(atOrAfter uint64) (segment.VecPosting, error) {
	// transform the docNum provided to the vector code format and use that to
	// get the next entry. the comparison still happens docNum wise since after
	// the transformation, the docNum occupies the upper 32 bits just an entry in
	// the postings list
	atOrAfter = getVectorCode(uint32(atOrAfter), 0)
	code, exists, err := vpItr.nextCodeAtOrAfter(atOrAfter)
	if err != nil || !exists {
		return nil, err
	}

	vpItr.next = VecPosting{} // clear the struct
	rv := &vpItr.next
	rv.score = math.Float32frombits(uint32(code))
	rv.docNum = code >> 32

	return rv, nil
}

func (vpItr *VecPostingsIterator) Next() (segment.VecPosting, error) {
	return vpItr.nextAtOrAfter(0)
}

func (vpItr *VecPostingsIterator) Advance(docNum uint64) (segment.VecPosting, error) {
	return vpItr.nextAtOrAfter(docNum)
}

func (vpItr *VecPostingsIterator) Size() int {
	sizeInBytes := reflectStaticSizePostingsIterator + SizeOfPtr +
		vpItr.next.Size()

	return sizeInBytes
}

func (vpItr *VecPostingsIterator) ResetBytesRead(val uint64) {

}

func (vpItr *VecPostingsIterator) BytesRead() uint64 {
	return 0
}

func (vpItr *VecPostingsIterator) BytesWritten() uint64 {
	return 0
}

// InterpretVectorIndex returns a struct based implementation (vectorIndexWrapper)
// that will allow the caller to -
// (1) search within an attached vector index
// (2) search limited to a subset of documents within an attached vector index
// (3) close attached vector index
// (4) get the size of the attached vector index
func (sb *SegmentBase) InterpretVectorIndex(field string, requiresFiltering bool,
	except *roaring.Bitmap) (
	segment.VectorIndex, error) {

	rv := &vectorIndexWrapper{sb: sb}
	fieldIDPlus1 := sb.fieldsMap[field]
	if fieldIDPlus1 <= 0 {
		return rv, nil
	}
	rv.fieldIDPlus1 = fieldIDPlus1

	vectorSection := sb.fieldsSectionsMap[fieldIDPlus1-1][SectionFaissVectorIndex]
	// check if the field has a vector section in the segment.
	if vectorSection <= 0 {
		return rv, nil
	}

	pos := int(vectorSection)

	// the below loop loads the following:
	// 1. doc values(first 2 iterations) - adhering to the sections format. never
	// valid values for vector section
	// 2. index optimization type.
	for i := 0; i < 3; i++ {
		_, n := binary.Uvarint(sb.mem[pos : pos+binary.MaxVarintLen64])
		pos += n
	}

	var err error
	rv.vecIndex, rv.vecDocIDMap, rv.docVecIDMap, rv.vectorIDsToExclude, err =
		sb.vecIndexCache.loadOrCreate(fieldIDPlus1, sb.mem[pos:], requiresFiltering,
			except)
	if err != nil {
		return nil, err
	}

<<<<<<< HEAD
	var vecIndexSize uint64
	if vecIndex != nil {
		vecIndexSize = vecIndex.Size()
	}

	// get the number of nested documents in this segment, if any
	// to determing if the wrapper needs to handle nested documents
	nestedMode := sb.countNested() > 0

	rv := &vectorIndexWrapper{
		vecIndex:           vecIndex,
		vecDocIDMap:        vecDocIDMap,
		docVecIDMap:        docVecIDMap,
		vectorIDsToExclude: vectorIDsToExclude,
		fieldIDPlus1:       fieldIDPlus1,
		vecIndexSize:       vecIndexSize,
		sb:                 sb,
		nestedMode:         nestedMode,
=======
	if rv.vecIndex != nil {
		rv.vecIndexSize = rv.vecIndex.Size()
>>>>>>> b4d5ebec
	}

	return rv, nil
}

func (sb *SegmentBase) UpdateFieldStats(stats segment.FieldStats) {
	for _, fieldName := range sb.fieldsInv {
		pos := int(sb.fieldsSectionsMap[sb.fieldsMap[fieldName]-1][SectionFaissVectorIndex])
		if pos == 0 {
			continue
		}

		for i := 0; i < 3; i++ {
			_, n := binary.Uvarint(sb.mem[pos : pos+binary.MaxVarintLen64])
			pos += n
		}
		numVecs, _ := binary.Uvarint(sb.mem[pos : pos+binary.MaxVarintLen64])

		stats.Store("num_vectors", fieldName, numVecs)
	}
}<|MERGE_RESOLUTION|>--- conflicted
+++ resolved
@@ -310,30 +310,13 @@
 		return nil, err
 	}
 
-<<<<<<< HEAD
-	var vecIndexSize uint64
-	if vecIndex != nil {
-		vecIndexSize = vecIndex.Size()
+	if rv.vecIndex != nil {
+		rv.vecIndexSize = rv.vecIndex.Size()
 	}
 
 	// get the number of nested documents in this segment, if any
 	// to determing if the wrapper needs to handle nested documents
-	nestedMode := sb.countNested() > 0
-
-	rv := &vectorIndexWrapper{
-		vecIndex:           vecIndex,
-		vecDocIDMap:        vecDocIDMap,
-		docVecIDMap:        docVecIDMap,
-		vectorIDsToExclude: vectorIDsToExclude,
-		fieldIDPlus1:       fieldIDPlus1,
-		vecIndexSize:       vecIndexSize,
-		sb:                 sb,
-		nestedMode:         nestedMode,
-=======
-	if rv.vecIndex != nil {
-		rv.vecIndexSize = rv.vecIndex.Size()
->>>>>>> b4d5ebec
-	}
+	rv.nestedMode = sb.countNested() > 0
 
 	return rv, nil
 }
