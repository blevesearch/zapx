//  Copyright (c) 2017 Couchbase, Inc.
//
// Licensed under the Apache License, Version 2.0 (the "License");
// you may not use this file except in compliance with the License.
// You may obtain a copy of the License at
//
// 		http://www.apache.org/licenses/LICENSE-2.0
//
// Unless required by applicable law or agreed to in writing, software
// distributed under the License is distributed on an "AS IS" BASIS,
// WITHOUT WARRANTIES OR CONDITIONS OF ANY KIND, either express or implied.
// See the License for the specific language governing permissions and
// limitations under the License.

package zap

import (
	"bytes"
	"encoding/binary"
	"fmt"
	"io"
	"os"
	"sync"
	"sync/atomic"
	"unsafe"

	"github.com/RoaringBitmap/roaring/v2"
	index "github.com/blevesearch/bleve_index_api"
	mmap "github.com/blevesearch/mmap-go"
	segment "github.com/blevesearch/scorch_segment_api/v2"
	"github.com/golang/snappy"
)

var reflectStaticSizeSegmentBase int

func init() {
	var sb SegmentBase
	reflectStaticSizeSegmentBase = int(unsafe.Sizeof(sb))
}

// Open returns a zap impl of a segment
func (*ZapPlugin) Open(path string) (segment.Segment, error) {
	f, err := os.Open(path)
	if err != nil {
		return nil, err
	}
	mm, err := mmap.Map(f, mmap.RDONLY, 0)
	if err != nil {
		// mmap failed, try to close the file
		_ = f.Close()
		return nil, err
	}

	rv := &Segment{
		SegmentBase: SegmentBase{
			fieldsMap:      make(map[string]uint16),
<<<<<<< HEAD
			fieldsOptions:  make(map[string]index.FieldIndexingOptions),
=======
>>>>>>> c27965e8
			invIndexCache:  newInvertedIndexCache(),
			vecIndexCache:  newVectorIndexCache(),
			synIndexCache:  newSynonymIndexCache(),
			fieldDvReaders: make([]map[uint16]*docValueReader, len(segmentSections)),
		},
		f:    f,
		mm:   mm,
		path: path,
		refs: 1,
	}
	rv.SegmentBase.updateSize()

	err = rv.loadConfig()
	if err != nil {
		_ = rv.Close()
		return nil, err
	}

	err = rv.loadFields()
	if err != nil {
		_ = rv.Close()
		return nil, err
	}

	err = rv.loadDvReaders()
	if err != nil {
		_ = rv.Close()
		return nil, err
	}
	return rv, nil
}

// SegmentBase is a memory only, read-only implementation of the
// segment.Segment interface, using zap's data representation.
type SegmentBase struct {
	// atomic access to these variables, moved to top to correct alignment issues on ARM, 386 and 32-bit MIPS.
	bytesRead    uint64
	bytesWritten uint64

	mem                 []byte
	memCRC              uint32
	chunkMode           uint32
	fieldsMap           map[string]uint16                     // fieldName -> fieldID+1
	fieldsOptions       map[string]index.FieldIndexingOptions // fieldName -> fieldOptions
	fieldsInv           []string                              // fieldID -> fieldName
	fieldsSectionsMap   []map[uint16]uint64                   // fieldID -> section -> address
	numDocs             uint64
	storedIndexOffset   uint64
	sectionsIndexOffset uint64
	fieldDvReaders      []map[uint16]*docValueReader // naive chunk cache per field; section->field->reader
	fieldDvNames        []string                     // field names cached in fieldDvReaders
	size                uint64

	// index update specific tracking
	updatedFields map[string]*index.UpdateFieldInfo

	// section-specific caches
	invIndexCache *invertedIndexCache
	vecIndexCache *vectorIndexCache
	synIndexCache *synonymIndexCache
}

func (sb *SegmentBase) Size() int {
	return int(sb.size)
}

func (sb *SegmentBase) updateSize() {
	sizeInBytes := reflectStaticSizeSegmentBase +
		cap(sb.mem)

	// fieldsMap
	for k := range sb.fieldsMap {
		sizeInBytes += (len(k) + SizeOfString) + SizeOfUint16
	}

<<<<<<< HEAD
	// fieldsOptions
	for k := range sb.fieldsOptions {
		sizeInBytes += (len(k) + SizeOfString) + SizeOfUint64
	}

=======
>>>>>>> c27965e8
	// fieldsInv
	for _, entry := range sb.fieldsInv {
		sizeInBytes += len(entry) + SizeOfString
	}

	// fieldDvReaders
	for _, secDvReaders := range sb.fieldDvReaders {
		for _, v := range secDvReaders {
			sizeInBytes += SizeOfUint16 + SizeOfPtr
			if v != nil {
				sizeInBytes += v.size()
			}
		}
	}

	sb.size = uint64(sizeInBytes)
}

func (sb *SegmentBase) AddRef()             {}
func (sb *SegmentBase) DecRef() (err error) { return nil }
func (sb *SegmentBase) Close() (err error) {
	sb.invIndexCache.Clear()
	sb.vecIndexCache.Clear()
	sb.synIndexCache.Clear()
	return nil
}

// Segment implements a persisted segment.Segment interface, by
// embedding an mmap()'ed SegmentBase.
type Segment struct {
	SegmentBase

	f       *os.File
	mm      mmap.MMap
	path    string
	version uint32
	crc     uint32

	m    sync.Mutex // Protects the fields that follow.
	refs int64
}

func (s *Segment) Size() int {
	// 8 /* size of file pointer */
	// 4 /* size of version -> uint32 */
	// 4 /* size of crc -> uint32 */
	sizeOfUints := 16

	sizeInBytes := (len(s.path) + SizeOfString) + sizeOfUints

	// mutex, refs -> int64
	sizeInBytes += 16

	// do not include the mmap'ed part
	return sizeInBytes + s.SegmentBase.Size() - cap(s.mem)
}

func (s *Segment) AddRef() {
	s.m.Lock()
	s.refs++
	s.m.Unlock()
}

func (s *Segment) DecRef() (err error) {
	s.m.Lock()
	s.refs--
	if s.refs == 0 {
		err = s.closeActual()
	}
	s.m.Unlock()
	return err
}

func (s *Segment) loadConfig() error {
	// read offsets of 32 bit values - crc, ver, chunk
	crcOffset := len(s.mm) - 4
	verOffset := crcOffset - 4
	chunkOffset := verOffset - 4

	// read offsets of 64 bit values - sectionsIndexOffset, storedIndexOffset, numDocsOffset
	sectionsIndexOffset := chunkOffset - 8
	storedIndexOffset := sectionsIndexOffset - 8
	numDocsOffset := storedIndexOffset - 8

	// read 32-bit crc
	s.crc = binary.BigEndian.Uint32(s.mm[crcOffset : crcOffset+4])

	// read 32-bit version
	s.version = binary.BigEndian.Uint32(s.mm[verOffset : verOffset+4])
	if s.version != Version {
		return fmt.Errorf("unsupported version %d != %d", s.version, Version)
	}

	// read 32-bit chunk mode
	s.chunkMode = binary.BigEndian.Uint32(s.mm[chunkOffset : chunkOffset+4])

	// read 64-bit sections index offset
	s.sectionsIndexOffset = binary.BigEndian.Uint64(s.mm[sectionsIndexOffset : sectionsIndexOffset+8])

	// read 64-bit stored index offset
	s.storedIndexOffset = binary.BigEndian.Uint64(s.mm[storedIndexOffset : storedIndexOffset+8])

	// read 64-bit num docs
	s.numDocs = binary.BigEndian.Uint64(s.mm[numDocsOffset : numDocsOffset+8])

	s.incrementBytesRead(uint64(FooterSize))
	s.SegmentBase.mem = s.mm[:len(s.mm)-FooterSize]
	return nil
}

// Implements the segment.DiskStatsReporter interface
// Only the persistedSegment type implments the
// interface, as the intention is to retrieve the bytes
// read from the on-disk segment as part of the current
// query.
func (s *Segment) ResetBytesRead(val uint64) {
	atomic.StoreUint64(&s.SegmentBase.bytesRead, val)
}

func (s *Segment) BytesRead() uint64 {
	return atomic.LoadUint64(&s.bytesRead)
}

func (s *Segment) BytesWritten() uint64 {
	return 0
}

func (s *Segment) incrementBytesRead(val uint64) {
	atomic.AddUint64(&s.bytesRead, val)
}

func (sb *SegmentBase) BytesWritten() uint64 {
	return atomic.LoadUint64(&sb.bytesWritten)
}

func (sb *SegmentBase) setBytesWritten(val uint64) {
	atomic.AddUint64(&sb.bytesWritten, val)
}

func (sb *SegmentBase) BytesRead() uint64 {
	return 0
}

func (sb *SegmentBase) ResetBytesRead(val uint64) {}

func (sb *SegmentBase) incrementBytesRead(val uint64) {
	atomic.AddUint64(&sb.bytesRead, val)
}

func (sb *SegmentBase) loadFields() error {
	pos := sb.sectionsIndexOffset

	if pos == 0 {
		return fmt.Errorf("no sections index present")
	}

	seek := pos + binary.MaxVarintLen64
	if seek > uint64(len(sb.mem)) {
		// handling a buffer overflow case.
		// a rare case where the backing buffer is not large enough to be read directly via
		// a pos+binary.MaxVarintLen64 seek. For eg, this can happen when there is only
		// one field to be indexed in the entire batch of data and while writing out
		// these fields metadata, you write 1 + 8 bytes whereas the MaxVarintLen64 = 10.
		seek = uint64(len(sb.mem))
	}

	// read the number of fields
	numFields, sz := binary.Uvarint(sb.mem[pos:seek])
	// here, the pos is incremented by the valid number bytes read from the buffer
	// so in the edge case pointed out above the numFields = 1, the sz = 1 as well.
	pos += uint64(sz)
	sb.incrementBytesRead(uint64(sz))

	// the following loop will be executed only once in the edge case pointed out above
	// since there is only field's offset store which occupies 8 bytes.
	// the pointer then seeks to a position preceding the sectionsIndexOffset, at
	// which point the responsibility of handling the out-of-bounds cases shifts to
	// the specific section's parsing logic.
	var fieldID uint64
	for fieldID < numFields {
		addr := binary.BigEndian.Uint64(sb.mem[pos : pos+8])
		sb.incrementBytesRead(8)

		fieldSectionMap := make(map[uint16]uint64)

		err := sb.loadField(uint16(fieldID), addr, fieldSectionMap)
		if err != nil {
			return err
		}

		sb.fieldsSectionsMap = append(sb.fieldsSectionsMap, fieldSectionMap)

		fieldID++
		pos += 8
	}

	return nil
}

func (sb *SegmentBase) loadField(fieldID uint16, pos uint64,
	fieldSectionMap map[uint16]uint64) error {
	if pos == 0 {
		// there is no indexing structure present for this field/section
		return nil
	}

	fieldStartPos := pos // to track the number of bytes read
	fieldNameLen, sz := binary.Uvarint(sb.mem[pos : pos+binary.MaxVarintLen64])
	pos += uint64(sz)

	fieldName := string(sb.mem[pos : pos+fieldNameLen])
	pos += fieldNameLen

	// read field options
	fieldOptions, sz := binary.Uvarint(sb.mem[pos : pos+binary.MaxVarintLen64])
	pos += uint64(sz)

	sb.fieldsInv = append(sb.fieldsInv, fieldName)
	sb.fieldsMap[fieldName] = uint16(fieldID + 1)
	sb.fieldsOptions[fieldName] = index.FieldIndexingOptions(fieldOptions)

	fieldNumSections, sz := binary.Uvarint(sb.mem[pos : pos+binary.MaxVarintLen64])
	pos += uint64(sz)

	for sectionIdx := uint64(0); sectionIdx < fieldNumSections; sectionIdx++ {
		// read section id
		fieldSectionType := binary.BigEndian.Uint16(sb.mem[pos : pos+2])
		pos += 2
		fieldSectionAddr := binary.BigEndian.Uint64(sb.mem[pos : pos+8])
		pos += 8
		fieldSectionMap[fieldSectionType] = fieldSectionAddr
	}

	// account the bytes read while parsing the sections field index.
	sb.incrementBytesRead((pos - uint64(fieldStartPos)) + fieldNameLen)
	return nil
}

// Dictionary returns the term dictionary for the specified field
func (sb *SegmentBase) Dictionary(field string) (segment.TermDictionary, error) {
	dict, err := sb.dictionary(field)
	if err == nil && dict == nil {
		return emptyDictionary, nil
	}
	return dict, err
}

func (sb *SegmentBase) dictionary(field string) (rv *Dictionary, err error) {
	fieldIDPlus1 := sb.fieldsMap[field]
	if fieldIDPlus1 == 0 {
		return nil, nil
	}
	pos := sb.fieldsSectionsMap[fieldIDPlus1-1][SectionInvertedTextIndex]
	if pos > 0 {
		rv = &Dictionary{
			sb:      sb,
			field:   field,
			fieldID: fieldIDPlus1 - 1,
		}
		// skip the doc value offsets to get to the dictionary portion
		for i := 0; i < 2; i++ {
			_, n := binary.Uvarint(sb.mem[pos : pos+binary.MaxVarintLen64])
			pos += uint64(n)
		}
		dictLoc, n := binary.Uvarint(sb.mem[pos : pos+binary.MaxVarintLen64])
		pos += uint64(n)
		fst, bytesRead, err := sb.invIndexCache.loadOrCreate(rv.fieldID, sb.mem[dictLoc:])
		if err != nil {
			return nil, fmt.Errorf("dictionary for field %s err: %v", field, err)
<<<<<<< HEAD
		}
		rv.fst = fst
		rv.fstReader, err = rv.fst.Reader()
		if err != nil {
			return nil, fmt.Errorf("dictionary for field %s, vellum reader err: %v", field, err)
		}
=======
		}
		rv.fst = fst
		rv.fstReader, err = rv.fst.Reader()
		if err != nil {
			return nil, fmt.Errorf("dictionary for field %s, vellum reader err: %v", field, err)
		}
>>>>>>> c27965e8
		rv.bytesRead += bytesRead
	}

	return rv, nil
}

// Thesaurus returns the thesaurus with the specified name, or an empty thesaurus if not found.
func (sb *SegmentBase) Thesaurus(name string) (segment.Thesaurus, error) {
	thesaurus, err := sb.thesaurus(name)
	if err == nil && thesaurus == nil {
		return emptyThesaurus, nil
	}
	return thesaurus, err
}

func (sb *SegmentBase) thesaurus(name string) (rv *Thesaurus, err error) {
	fieldIDPlus1 := sb.fieldsMap[name]
	if fieldIDPlus1 == 0 {
		return nil, nil
	}
	pos := sb.fieldsSectionsMap[fieldIDPlus1-1][SectionSynonymIndex]
	if pos > 0 {
		rv = &Thesaurus{
			sb:      sb,
			name:    name,
			fieldID: fieldIDPlus1 - 1,
		}
		// skip the doc value offsets as doc values are not supported in thesaurus
		for i := 0; i < 2; i++ {
			_, n := binary.Uvarint(sb.mem[pos : pos+binary.MaxVarintLen64])
			pos += uint64(n)
		}
		thesLoc, n := binary.Uvarint(sb.mem[pos : pos+binary.MaxVarintLen64])
		pos += uint64(n)
		fst, synTermMap, bytesRead, err := sb.synIndexCache.loadOrCreate(rv.fieldID, sb.mem[thesLoc:])
		if err != nil {
			return nil, fmt.Errorf("thesaurus name %s err: %v", name, err)
		}
		rv.fst = fst
		rv.synIDTermMap = synTermMap
		rv.fstReader, err = rv.fst.Reader()
		if err != nil {
			return nil, fmt.Errorf("thesaurus name %s vellum reader err: %v", name, err)
		}
		rv.bytesRead += bytesRead
	}
	return rv, nil
}

// visitDocumentCtx holds data structures that are reusable across
// multiple VisitDocument() calls to avoid memory allocations
type visitDocumentCtx struct {
	buf      []byte
	reader   bytes.Reader
	arrayPos []uint64
}

var visitDocumentCtxPool = sync.Pool{
	New: func() interface{} {
		reuse := &visitDocumentCtx{}
		return reuse
	},
}

// VisitStoredFields invokes the StoredFieldValueVisitor for each stored field
// for the specified doc number
func (sb *SegmentBase) VisitStoredFields(num uint64, visitor segment.StoredFieldValueVisitor) error {
	vdc := visitDocumentCtxPool.Get().(*visitDocumentCtx)
	defer visitDocumentCtxPool.Put(vdc)
	return sb.visitStoredFields(vdc, num, visitor)
}

func (sb *SegmentBase) visitStoredFields(vdc *visitDocumentCtx, num uint64,
	visitor segment.StoredFieldValueVisitor) error {
	// first make sure this is a valid number in this segment
	if num < sb.numDocs {
		meta, compressed := sb.getDocStoredMetaAndCompressed(num)

		vdc.reader.Reset(meta)

		// handle _id field special case
		idFieldValLen, err := binary.ReadUvarint(&vdc.reader)
		if err != nil {
			return err
		}
		idFieldVal := compressed[:idFieldValLen]

		keepGoing := visitor("_id", byte('t'), idFieldVal, nil)
		if !keepGoing {
			visitDocumentCtxPool.Put(vdc)
			return nil
		}

		// handle non-"_id" fields
		compressed = compressed[idFieldValLen:]

		uncompressed, err := snappy.Decode(vdc.buf[:cap(vdc.buf)], compressed)
		if err != nil {
			return err
		}

		for keepGoing {
			field, err := binary.ReadUvarint(&vdc.reader)
			if err == io.EOF {
				break
			}
			if err != nil {
				return err
			}
			typ, err := binary.ReadUvarint(&vdc.reader)
			if err != nil {
				return err
			}
			offset, err := binary.ReadUvarint(&vdc.reader)
			if err != nil {
				return err
			}
			l, err := binary.ReadUvarint(&vdc.reader)
			if err != nil {
				return err
			}
			numap, err := binary.ReadUvarint(&vdc.reader)
			if err != nil {
				return err
			}
			var arrayPos []uint64
			if numap > 0 {
				if cap(vdc.arrayPos) < int(numap) {
					vdc.arrayPos = make([]uint64, numap)
				}
				arrayPos = vdc.arrayPos[:numap]
				for i := 0; i < int(numap); i++ {
					ap, err := binary.ReadUvarint(&vdc.reader)
					if err != nil {
						return err
					}
					arrayPos[i] = ap
				}
			}
			value := uncompressed[offset : offset+l]
			keepGoing = visitor(sb.fieldsInv[field], byte(typ), value, arrayPos)
		}

		vdc.buf = uncompressed
	}
	return nil
}

// DocID returns the value of the _id field for the given docNum
func (sb *SegmentBase) DocID(num uint64) ([]byte, error) {
	if num >= sb.numDocs {
		return nil, nil
	}

	vdc := visitDocumentCtxPool.Get().(*visitDocumentCtx)

	meta, compressed := sb.getDocStoredMetaAndCompressed(num)

	vdc.reader.Reset(meta)

	// handle _id field special case
	idFieldValLen, err := binary.ReadUvarint(&vdc.reader)
	if err != nil {
		return nil, err
	}
	idFieldVal := compressed[:idFieldValLen]

	visitDocumentCtxPool.Put(vdc)

	return idFieldVal, nil
}

// Count returns the number of documents in this segment.
func (sb *SegmentBase) Count() uint64 {
	return sb.numDocs
}

// DocNumbers returns a bitset corresponding to the doc numbers of all the
// provided _id strings
func (sb *SegmentBase) DocNumbers(ids []string) (*roaring.Bitmap, error) {
	rv := roaring.New()

	if len(sb.fieldsMap) > 0 {
		idDict, err := sb.dictionary("_id")
		if err != nil {
			return nil, err
		}

		postingsList := emptyPostingsList

		sMax, err := idDict.fst.GetMaxKey()
		if err != nil {
			return nil, err
		}
		sMaxStr := string(sMax)
		for _, id := range ids {
			if id <= sMaxStr {
				postingsList, err = idDict.postingsList([]byte(id), nil, postingsList)
				if err != nil {
					return nil, err
				}
				postingsList.OrInto(rv)
			}
		}
	}

	return rv, nil
}

// Fields returns the field names used in this segment
func (sb *SegmentBase) Fields() []string {
	return sb.fieldsInv
}

// Path returns the path of this segment on disk
func (s *Segment) Path() string {
	return s.path
}

// Close releases all resources associated with this segment
func (s *Segment) Close() (err error) {
	return s.DecRef()
}

func (s *Segment) closeActual() (err error) {
	// clear contents from the vector and synonym index cache before un-mmapping
	s.invIndexCache.Clear()
	s.vecIndexCache.Clear()
	s.synIndexCache.Clear()

	if s.mm != nil {
		err = s.mm.Unmap()
	}
	// try to close file even if unmap failed
	if s.f != nil {
		err2 := s.f.Close()
		if err == nil {
			// try to return first error
			err = err2
		}
	}

	return
}

// some helpers i started adding for the command-line utility

// Data returns the underlying mmaped data slice
func (s *Segment) Data() []byte {
	return s.mm
}

// CRC returns the CRC value stored in the file footer
func (s *Segment) CRC() uint32 {
	return s.crc
}

// Version returns the file version in the file footer
func (s *Segment) Version() uint32 {
	return s.version
}

// ChunkFactor returns the chunk factor in the file footer
func (s *Segment) ChunkMode() uint32 {
	return s.chunkMode
}

// SectionsIndexOffset returns the sections index offset in the file footer
func (s *Segment) SectionsIndexOffset() uint64 {
	return s.sectionsIndexOffset
}

// StoredIndexOffset returns the stored value index offset in the file footer
func (s *Segment) StoredIndexOffset() uint64 {
	return s.storedIndexOffset
}

// NumDocs returns the number of documents in the file footer
func (s *Segment) NumDocs() uint64 {
	return s.numDocs
}

// DictAddr is a helper function to compute the file offset where the
// dictionary is stored for the specified field.
func (s *Segment) DictAddr(field string) (uint64, error) {
	fieldIDPlus1, ok := s.fieldsMap[field]
	if !ok {
		return 0, fmt.Errorf("no such field '%s'", field)
	}
	dictStart := s.fieldsSectionsMap[fieldIDPlus1-1][SectionInvertedTextIndex]
	if dictStart == 0 {
		return 0, fmt.Errorf("no dictionary for field '%s'", field)
	}
	for i := 0; i < 2; i++ {
		_, n := binary.Uvarint(s.mem[dictStart : dictStart+binary.MaxVarintLen64])
		dictStart += uint64(n)
	}
	dictLoc, _ := binary.Uvarint(s.mem[dictStart : dictStart+binary.MaxVarintLen64])
	return dictLoc, nil
}

// ThesaurusAddr is a helper function to compute the file offset where the
// thesaurus is stored with the specified name.
func (s *Segment) ThesaurusAddr(name string) (uint64, error) {
	fieldIDPlus1, ok := s.fieldsMap[name]
	if !ok {
		return 0, fmt.Errorf("no such thesaurus '%s'", name)
	}
	thesaurusStart := s.fieldsSectionsMap[fieldIDPlus1-1][SectionSynonymIndex]
	if thesaurusStart == 0 {
		return 0, fmt.Errorf("no such thesaurus '%s'", name)
	}
	for i := 0; i < 2; i++ {
		_, n := binary.Uvarint(s.mem[thesaurusStart : thesaurusStart+binary.MaxVarintLen64])
		thesaurusStart += uint64(n)
	}
	thesLoc, _ := binary.Uvarint(s.mem[thesaurusStart : thesaurusStart+binary.MaxVarintLen64])
	return thesLoc, nil
}

func (sb *SegmentBase) loadDvReaders() error {
	if sb.numDocs == 0 {
		return nil
	}
	for fieldID, sections := range sb.fieldsSectionsMap {
		for secID, secOffset := range sections {
			if secOffset > 0 {
				pos := secOffset
				var read uint64
				fieldLocStart, n := binary.Uvarint(sb.mem[pos : pos+binary.MaxVarintLen64])
				if n <= 0 {
					return fmt.Errorf("loadDvReaders: failed to read the docvalue offset start for field %v", sb.fieldsInv[fieldID])
				}
				pos += uint64(n)
				read += uint64(n)
				fieldLocEnd, n := binary.Uvarint(sb.mem[pos : pos+binary.MaxVarintLen64])
				if n <= 0 {
					return fmt.Errorf("loadDvReaders: failed to read the docvalue offset end for field %v", sb.fieldsInv[fieldID])
				}
				pos += uint64(n)
				read += uint64(n)

				sb.incrementBytesRead(read)

				fieldDvReader, err := sb.loadFieldDocValueReader(sb.fieldsInv[fieldID], fieldLocStart, fieldLocEnd)
				if err != nil {
					return err
				}
				if fieldDvReader != nil {
					if sb.fieldDvReaders[secID] == nil {
						sb.fieldDvReaders[secID] = make(map[uint16]*docValueReader)
					}
					sb.fieldDvReaders[secID][uint16(fieldID)] = fieldDvReader
					sb.fieldDvNames = append(sb.fieldDvNames, sb.fieldsInv[fieldID])
				}
			}
		}
	}

	return nil
}

// Getter method to retrieve updateFieldInfo within segment base
func (s *SegmentBase) GetUpdatedFields() map[string]*index.UpdateFieldInfo {
	return s.updatedFields
}

// Setter method to store updateFieldInfo within segment base
func (s *SegmentBase) SetUpdatedFields(updatedFields map[string]*index.UpdateFieldInfo) {
	s.updatedFields = updatedFields
}<|MERGE_RESOLUTION|>--- conflicted
+++ resolved
@@ -54,10 +54,7 @@
 	rv := &Segment{
 		SegmentBase: SegmentBase{
 			fieldsMap:      make(map[string]uint16),
-<<<<<<< HEAD
 			fieldsOptions:  make(map[string]index.FieldIndexingOptions),
-=======
->>>>>>> c27965e8
 			invIndexCache:  newInvertedIndexCache(),
 			vecIndexCache:  newVectorIndexCache(),
 			synIndexCache:  newSynonymIndexCache(),
@@ -133,14 +130,11 @@
 		sizeInBytes += (len(k) + SizeOfString) + SizeOfUint16
 	}
 
-<<<<<<< HEAD
 	// fieldsOptions
 	for k := range sb.fieldsOptions {
 		sizeInBytes += (len(k) + SizeOfString) + SizeOfUint64
 	}
 
-=======
->>>>>>> c27965e8
 	// fieldsInv
 	for _, entry := range sb.fieldsInv {
 		sizeInBytes += len(entry) + SizeOfString
@@ -410,21 +404,12 @@
 		fst, bytesRead, err := sb.invIndexCache.loadOrCreate(rv.fieldID, sb.mem[dictLoc:])
 		if err != nil {
 			return nil, fmt.Errorf("dictionary for field %s err: %v", field, err)
-<<<<<<< HEAD
 		}
 		rv.fst = fst
 		rv.fstReader, err = rv.fst.Reader()
 		if err != nil {
 			return nil, fmt.Errorf("dictionary for field %s, vellum reader err: %v", field, err)
 		}
-=======
-		}
-		rv.fst = fst
-		rv.fstReader, err = rv.fst.Reader()
-		if err != nil {
-			return nil, fmt.Errorf("dictionary for field %s, vellum reader err: %v", field, err)
-		}
->>>>>>> c27965e8
 		rv.bytesRead += bytesRead
 	}
 
