--- conflicted
+++ resolved
@@ -312,15 +312,11 @@
 		vecIndexSize = vecIndex.Size()
 	}
 
-<<<<<<< HEAD
 	// get the number of nested documents in this segment, if any
 	// to determing if the wrapper needs to handle nested documents
 	nestedMode := sb.countNested() > 0
 
-	rv = &vectorIndexWrapper{
-=======
 	rv := &vectorIndexWrapper{
->>>>>>> 23bb1e56
 		vecIndex:           vecIndex,
 		vecDocIDMap:        vecDocIDMap,
 		docVecIDMap:        docVecIDMap,
@@ -328,11 +324,7 @@
 		fieldIDPlus1:       fieldIDPlus1,
 		vecIndexSize:       vecIndexSize,
 		sb:                 sb,
-<<<<<<< HEAD
-		metricType:         vecIndex.MetricType(),
 		nestedMode:         nestedMode,
-=======
->>>>>>> 23bb1e56
 	}
 
 	return rv, nil
